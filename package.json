{
  "name": "eth-block-tracker",
  "version": "4.1.0",
  "description": "A block tracker for the Ethereum blockchain. Keeps track of the latest block.",
  "main": "src/polling.js",
  "scripts": {
    "test": "npm run build && node test/index.js",
    "prepublish": "npm run build",
    "build": "mkdir -p ./dist && npm run bundle",
    "bundle": "babel src -d dist/es5/ && npm run bundle-polling && npm run bundle-base",
    "bundle-polling": "browserify -s PollingBlockTracker -e src/polling.js -t [ babelify --presets [ es2015 ] ] > dist/PollingBlockTracker.js",
    "bundle-base": "browserify -s BaseBlockTracker -e src/base.js -t [ babelify --presets [ es2015 ] ] > dist/BaseBlockTracker.js"
  },
  "author": "kumavis",
  "license": "MIT",
  "dependencies": {
<<<<<<< HEAD
    "babel-runtime": "^6.26.0",
    "eth-json-rpc-infura": "^3.1.0",
=======
    "eth-json-rpc-infura": "^3.1.2",
>>>>>>> 0ccb8a21
    "eth-query": "^2.1.0",
    "events": "^3.0.0",
    "pify": "^3.0.0",
    "safe-event-emitter": "^1.0.1"
  },
  "devDependencies": {
    "babel-cli": "^6.24.1",
    "babel-plugin-transform-runtime": "^6.23.0",
    "babel-preset-es2015": "^6.24.1",
    "babel-preset-stage-3": "^6.24.1",
    "babelify": "^8.0.0",
    "browserify": "^14.3.0",
    "ganache-core": "^2.2.1",
    "tape": "^4.9.0"
  },
  "directories": {
    "test": "test"
  },
  "repository": {
    "type": "git",
    "url": "git+https://github.com/kumavis/eth-block-tracker.git"
  },
  "bugs": {
    "url": "https://github.com/kumavis/eth-block-tracker/issues"
  },
  "homepage": "https://github.com/kumavis/eth-block-tracker#readme"
}<|MERGE_RESOLUTION|>--- conflicted
+++ resolved
@@ -14,12 +14,8 @@
   "author": "kumavis",
   "license": "MIT",
   "dependencies": {
-<<<<<<< HEAD
     "babel-runtime": "^6.26.0",
-    "eth-json-rpc-infura": "^3.1.0",
-=======
     "eth-json-rpc-infura": "^3.1.2",
->>>>>>> 0ccb8a21
     "eth-query": "^2.1.0",
     "events": "^3.0.0",
     "pify": "^3.0.0",
