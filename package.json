--- conflicted
+++ resolved
@@ -5,23 +5,15 @@
   "main": "src/polling.js",
   "scripts": {
     "test": "npm run build && node test/index.js",
-<<<<<<< HEAD
-    "prepublish": "npm run build",
-    "build": "mkdir -p ./dist && npm run bundle",
-    "bundle": "babel src -d dist/es5/ && npm run bundle-polling && npm run bundle-subscribe && npm run bundle-base",
-    "bundle-polling": "browserify -s PollingBlockTracker -e src/polling.js -t [ babelify --presets [ es2015 ] ] > dist/PollingBlockTracker.js",
-    "bundle-subscribe": "browserify -s SubscribeBlockTracker -e src/subscribe.js -t [ babelify --presets [ es2015 ] ] > dist/SubscribeBlockTracker.js",
-    "bundle-base": "browserify -s BaseBlockTracker -e src/base.js -t [ babelify --presets [ es2015 ] ] > dist/BaseBlockTracker.js"
-=======
     "prepublishOnly": "npm run build",
     "build": "npm run build:clean && npm run build:es5 && npm run build:bundle && npm run build:validate",
     "build:clean": "rm -rf ./dist && mkdir -p ./dist",
     "build:es5": "babel ./src -d dist/es5/",
-    "build:bundle": "npm run build:bundle:polling && npm run build:bundle:base",
+    "build:bundle": "npm run build:bundle:polling && npm run build:bundle:base && npm run build:bundle:subscribe",
     "build:bundle:polling": "browserify -s PollingBlockTracker -e src/polling.js -g babelify > dist/PollingBlockTracker.js",
+    "build:bundle:subscribe": "browserify -s SubscribeBlockTracker -e src/subscribe.js -g babelify > dist/SubscribeBlockTracker.js",
     "build:bundle:base": "browserify -s BaseBlockTracker -e src/base.js -g babelify > dist/BaseBlockTracker.js",
     "build:validate": "uglifyjs dist/es5/**.js > /dev/null"
->>>>>>> ba97c7d7
   },
   "author": "kumavis",
   "license": "MIT",
