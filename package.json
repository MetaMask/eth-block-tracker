{
  "name": "eth-block-tracker",
<<<<<<< HEAD
  "version": "2.1.0",
=======
  "version": "2.0.1",
>>>>>>> f39ccd22
  "description": "This module walks the Ethereum blockchain, keeping track of the latest block. It uses a web3 provider as a data source and will continuously poll for the next block.",
  "main": "dist/index.js",
  "scripts": {
    "test": "npm run compile && browserify test/basic.js | node",
    "compile": "babel --presets es2015,stage-3 --plugins transform-runtime -d dist/ lib/",
    "prepublishOnly": "npm run compile"
  },
  "author": "",
  "license": "ISC",
  "dependencies": {
    "async-eventemitter": "^0.2.2",
    "babelify": "^7.3.0",
    "eth-query": "^2.1.0",
    "ethjs-util": "^0.1.3",
    "pify": "^2.3.0",
    "tape": "^4.6.3"
  },
  "devDependencies": {
    "babel-cli": "^6.24.1",
    "babel-plugin-transform-runtime": "^6.23.0",
    "babel-preset-es2015": "^6.24.1",
    "babel-preset-stage-3": "^6.24.1",
    "json-rpc-engine": "^2.0.0",
    "mississippi": "^1.3.0",
    "browserify": "^14.3.0",
    "json-rpc-engine": "^2.0.0"
  },
  "directories": {
    "test": "test"
  },
  "repository": {
    "type": "git",
    "url": "git+https://github.com/kumavis/eth-block-tracker.git"
  },
  "bugs": {
    "url": "https://github.com/kumavis/eth-block-tracker/issues"
  },
  "homepage": "https://github.com/kumavis/eth-block-tracker#readme"
}<|MERGE_RESOLUTION|>--- conflicted
+++ resolved
@@ -1,10 +1,6 @@
 {
   "name": "eth-block-tracker",
-<<<<<<< HEAD
   "version": "2.1.0",
-=======
-  "version": "2.0.1",
->>>>>>> f39ccd22
   "description": "This module walks the Ethereum blockchain, keeping track of the latest block. It uses a web3 provider as a data source and will continuously poll for the next block.",
   "main": "dist/index.js",
   "scripts": {
