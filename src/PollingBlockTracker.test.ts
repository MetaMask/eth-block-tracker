import { PollingBlockTracker } from '.';
import buildDeferred from '../tests/buildDeferred';
import EMPTY_FUNCTION from '../tests/emptyFunction';
import recordCallsToSetTimeout from '../tests/recordCallsToSetTimeout';
import { withPollingBlockTracker } from '../tests/withBlockTracker';

interface Sync {
  oldBlock: string;
  newBlock: string;
}

const METHODS_TO_ADD_LISTENER = ['on', 'addListener'] as const;
const METHODS_TO_REMOVE_LISTENER = ['off', 'removeListener'] as const;
const originalSetTimeout = setTimeout;

describe('PollingBlockTracker', () => {
  describe('constructor', () => {
    it('should throw if given no options', () => {
      expect(() => new PollingBlockTracker()).toThrow(
        'PollingBlockTracker - no provider specified.',
      );
    });

    it('should throw if given options but not given a provider', () => {
      expect(() => new PollingBlockTracker({})).toThrow(
        'PollingBlockTracker - no provider specified.',
      );
    });

    it('should return a block tracker that is not running', async () => {
      recordCallsToSetTimeout();

      await withPollingBlockTracker(({ blockTracker }) => {
        expect(blockTracker.isRunning()).toBe(false);
      });
    });
  });

  describe('destroy', () => {
    it('should stop the block tracker if any "latest" and "sync" events were added previously', async () => {
      recordCallsToSetTimeout();

      await withPollingBlockTracker(async ({ blockTracker }) => {
        blockTracker.on('latest', EMPTY_FUNCTION);
        await new Promise<void>((resolve) => {
          blockTracker.on('sync', resolve);
        });
        expect(blockTracker.isRunning()).toBe(true);

        await blockTracker.destroy();

        expect(blockTracker.isRunning()).toBe(false);
      });
    });

    it('should not start a timer to clear the current block number if called after removing all listeners but before enough time passes that the cache would have been cleared', async () => {
      const setTimeoutRecorder = recordCallsToSetTimeout();
      const blockTrackerOptions = {
        pollingInterval: 100,
        blockResetDuration: 200,
      };

      await withPollingBlockTracker(
        {
          provider: {
            stubs: [
              {
                methodName: 'eth_blockNumber',
                result: '0x0',
              },
            ],
          },
          blockTracker: blockTrackerOptions,
        },
        async ({ blockTracker }) => {
          blockTracker.on('latest', EMPTY_FUNCTION);
          blockTracker.on('sync', EMPTY_FUNCTION);
          await new Promise((resolve) => {
            blockTracker.on('_waitingForNextIteration', resolve);
          });
          expect(blockTracker.getCurrentBlock()).toBe('0x0');
          blockTracker.removeAllListeners();
          expect(
            setTimeoutRecorder.calls.some((call) => {
              return call.duration === blockTrackerOptions.blockResetDuration;
            }),
          ).toBe(true);

          await blockTracker.destroy();

          expect(
            setTimeoutRecorder.calls.some((call) => {
              return call.duration === blockTrackerOptions.blockResetDuration;
            }),
          ).toBe(false);

          await new Promise((resolve) =>
            originalSetTimeout(resolve, blockTrackerOptions.blockResetDuration),
          );
          expect(blockTracker.getCurrentBlock()).toBe('0x0');
        },
      );
    });

    it('should only clear the current block number if enough time passes after all "latest" and "sync" events are removed', async () => {
      const setTimeoutRecorder = recordCallsToSetTimeout();
      const blockTrackerOptions = {
        pollingInterval: 100,
        blockResetDuration: 200,
      };

      await withPollingBlockTracker(
        {
          provider: {
            stubs: [
              {
                methodName: 'eth_blockNumber',
                result: '0x0',
              },
            ],
          },
          blockTracker: blockTrackerOptions,
        },
        async ({ blockTracker }) => {
          blockTracker.on('latest', EMPTY_FUNCTION);
          blockTracker.on('sync', EMPTY_FUNCTION);
          await new Promise((resolve) => {
            blockTracker.on('_waitingForNextIteration', resolve);
          });
          expect(blockTracker.getCurrentBlock()).toBe('0x0');
          blockTracker.removeAllListeners();
          await setTimeoutRecorder.nextMatchingDuration(
            blockTrackerOptions.blockResetDuration,
          );

          await blockTracker.destroy();

          expect(blockTracker.getCurrentBlock()).toBeNull();
        },
      );
    });
  });

  describe('getLatestBlock', () => {
    describe('when the block tracker is not running', () => {
      describe('if no other concurrent call exists', () => {
        describe('if the latest block number has already been fetched once', () => {
          it('returns the block number', async () => {
            recordCallsToSetTimeout();

            await withPollingBlockTracker(
              {
                provider: {
                  stubs: [
                    {
                      methodName: 'eth_blockNumber',
                      result: '0x1',
                    },
                  ],
                },
              },
              async ({ blockTracker }) => {
                await blockTracker.getLatestBlock();
                const block = await blockTracker.getLatestBlock();
                expect(block).toBe('0x1');
              },
            );
          });
        });

        describe('if the latest block number has not been fetched yet', () => {
          it('does not start the block tracker', async () => {
            recordCallsToSetTimeout();

            await withPollingBlockTracker(async ({ blockTracker }) => {
              expect(blockTracker.isRunning()).toBe(false);
              blockTracker.getLatestBlock();
              expect(blockTracker.isRunning()).toBe(false);
            });
          });

          describe('if the latest block number is successfully fetched', () => {
            it('returns the fetched latest block number', async () => {
              recordCallsToSetTimeout();

              await withPollingBlockTracker(async ({ blockTracker }) => {
                const block = await blockTracker.getLatestBlock();
                expect(block).toBe('0x0');
              });
            });
          });

          describe('if an error occurs while fetching the latest block number', () => {
            it('re-throws the error', async () => {
              recordCallsToSetTimeout();

              await withPollingBlockTracker(
                {
                  provider: {
                    stubs: [
                      {
                        methodName: 'eth_blockNumber',
                        error: new Error('boom'),
                      },
                    ],
                  },
                },
                async ({ blockTracker }) => {
                  await expect(blockTracker.getLatestBlock()).rejects.toThrow(
                    'boom',
                  );
                },
              );
            });

            it('does not emit "error"', async () => {
              recordCallsToSetTimeout();

              await withPollingBlockTracker(
                {
                  provider: {
                    stubs: [
                      {
                        methodName: 'eth_blockNumber',
                        error: new Error('boom'),
                      },
                    ],
                  },
                },
                async ({ blockTracker }) => {
                  const errorListener = jest.fn();
                  blockTracker.on('error', errorListener);
                  await expect(blockTracker.getLatestBlock()).rejects.toThrow(
                    'boom',
                  );
                  expect(errorListener).not.toHaveBeenCalled();
                },
              );
            });
          });
        });
      });

      describe('if already called concurrently', () => {
        describe('if the latest block number is successfully fetched', () => {
          it('returns the block number that the other call returns', async () => {
            recordCallsToSetTimeout();

            await withPollingBlockTracker(async ({ blockTracker }) => {
              const promise1 = blockTracker.getLatestBlock();
              const promise2 = blockTracker.getLatestBlock();
              const [block1, block2] = await Promise.all([promise1, promise2]);
              expect(block1).toBe(block2);
            });
          });
        });

        describe('if an error occurs while fetching the latest block number', () => {
          it('throws the error that the other call throws', async () => {
            recordCallsToSetTimeout();

            await withPollingBlockTracker(
              {
                provider: {
                  stubs: [
                    {
                      methodName: 'eth_blockNumber',
                      error: new Error('fail'),
                    },
                  ],
                },
              },
              async ({ blockTracker }) => {
                const promise1 = blockTracker.getLatestBlock();
                const promise2 = blockTracker.getLatestBlock();
                await expect(promise1).rejects.toThrow('fail');
                await expect(promise2).rejects.toThrow('fail');
              },
            );
          });
        });
      });

      it('request the latest block number with `skipCache: true` if the block tracker was initialized with `setSkipCacheFlag: true`', async () => {
        recordCallsToSetTimeout();

        await withPollingBlockTracker(
          { blockTracker: { setSkipCacheFlag: true } },
          async ({ provider, blockTracker }) => {
            jest.spyOn(provider, 'request');

            await blockTracker.getLatestBlock();

            expect(provider.request).toHaveBeenCalledWith({
              jsonrpc: '2.0' as const,
              id: expect.any(Number),
              method: 'eth_blockNumber' as const,
              params: [],
              skipCache: true,
            });
          },
        );
      });

      it('should not ask for a new block number while the current block number is cached', async () => {
        recordCallsToSetTimeout();

        await withPollingBlockTracker(async ({ provider, blockTracker }) => {
          const requestSpy = jest.spyOn(provider, 'request');
          await blockTracker.getLatestBlock();
          await blockTracker.getLatestBlock();
          const requestsForLatestBlock = requestSpy.mock.calls.filter(
            (args) => {
              return args[0].method === 'eth_blockNumber';
            },
          );
          expect(requestsForLatestBlock).toHaveLength(1);
        });
      });
    });

<<<<<<< HEAD
    describe('when the block tracker is already started', () => {
      METHODS_TO_ADD_LISTENER.forEach((methodToAddListener) => {
        it('should return a promise that rejects if the request for the block number fails and the block tracker is then stopped', async () => {
          recordCallsToSetTimeout({ numAutomaticCalls: 1 });

          await withPollingBlockTracker(
            {
              provider: {
                stubs: [
                  {
                    methodName: 'eth_blockNumber',
                    error: new Error('boom'),
                  },
                ],
              },
            },
            async ({ blockTracker }) => {
              blockTracker[methodToAddListener]('latest', EMPTY_FUNCTION);
=======
    METHODS_TO_ADD_LISTENER.forEach((methodToAddListener) => {
      it(`should emit the "error" event (added via \`${methodToAddListener}\`) and should not throw if, while making the request for the latest block number, the provider throws`, async () => {
        const thrownError = new Error('boom');
        recordCallsToSetTimeout({ numAutomaticCalls: 1 });

        await withPollingBlockTracker(
          {
            provider: {
              stubs: [
                {
                  methodName: 'eth_blockNumber',
                  implementation: () => {
                    throw thrownError;
                  },
                },
                {
                  methodName: 'eth_blockNumber',
                  result: '0x0',
                },
              ],
            },
          },
          async ({ blockTracker }) => {
            const errorListener = jest.fn();
            blockTracker[methodToAddListener]('error', errorListener);
>>>>>>> 36c89289

              const latestBlockPromise = blockTracker.getLatestBlock();

<<<<<<< HEAD
              expect(blockTracker.isRunning()).toBe(true);
              await blockTracker.destroy();
              await expect(latestBlockPromise).rejects.toThrow(
                'Block tracker destroyed',
              );
              expect(blockTracker.isRunning()).toBe(false);
            },
          );
        });

        it('should not retry failed requests after the block tracker is stopped', async () => {
          recordCallsToSetTimeout({ numAutomaticCalls: 1 });

          await withPollingBlockTracker(
            {
              provider: {
                stubs: [
                  {
                    methodName: 'eth_blockNumber',
                    error: new Error('boom'),
                  },
                ],
              },
            },
            async ({ blockTracker, provider }) => {
              blockTracker[methodToAddListener]('latest', EMPTY_FUNCTION);
              const requestSpy = jest.spyOn(provider, 'request');

              const latestBlockPromise = blockTracker.getLatestBlock();
              await blockTracker.destroy();

              await expect(latestBlockPromise).rejects.toThrow(
                'Block tracker destroyed',
              );
              expect(requestSpy).toHaveBeenCalledTimes(1);
              expect(requestSpy).toHaveBeenCalledWith({
                jsonrpc: '2.0',
                id: expect.any(Number),
                method: 'eth_blockNumber',
                params: [],
              });
            },
          );
        });

        it(`should emit the "error" event (added via \`${methodToAddListener}\`) and should not throw if, while making the request for the latest block number, the provider throws an Error`, async () => {
          recordCallsToSetTimeout({ numAutomaticCalls: 1 });

          await withPollingBlockTracker(
            {
              provider: {
                stubs: [
                  {
                    methodName: 'eth_blockNumber',
                    implementation: () => {
                      throw new Error('boom');
                    },
                  },
                  {
                    methodName: 'eth_blockNumber',
                    result: '0x0',
                  },
                ],
              },
            },
            async ({ blockTracker }) => {
              blockTracker[methodToAddListener]('latest', EMPTY_FUNCTION);
              const promiseForCaughtError = new Promise<any>((resolve) => {
                blockTracker[methodToAddListener]('error', resolve);
              });

              const promiseForLatestBlock = blockTracker.getLatestBlock();

              const caughtError = await promiseForCaughtError;
              expect(caughtError.message).toMatch(
                /^PollingBlockTracker - encountered an error while attempting to update latest block:\nError: boom\n/u,
              );
              const latestBlock = await promiseForLatestBlock;
              expect(latestBlock).toBe('0x0');
            },
          );
        });

        it(`should emit the "error" event (added via \`${methodToAddListener}\`) and should not throw if, while making the request for the latest block number, the provider throws a string`, async () => {
          recordCallsToSetTimeout({ numAutomaticCalls: 1 });

          await withPollingBlockTracker(
            {
              provider: {
                stubs: [
                  {
                    methodName: 'eth_blockNumber',
                    implementation: () => {
                      throw 'boom';
                    },
                  },
                  {
                    methodName: 'eth_blockNumber',
                    result: '0x0',
                  },
                ],
=======
            const latestBlock = await promiseForLatestBlock;
            expect(errorListener).toHaveBeenCalledWith(thrownError);
            expect(latestBlock).toBe('0x0');
          },
        );
      });

      it(`should emit the "error" event (added via \`${methodToAddListener}\`) and should not throw if, while making the request for the latest block number, the provider rejects with an error`, async () => {
        const thrownError = new Error('boom');
        recordCallsToSetTimeout({ numAutomaticCalls: 1 });

        await withPollingBlockTracker(
          {
            provider: {
              stubs: [
                {
                  methodName: 'eth_blockNumber',
                  error: thrownError,
                },
                {
                  methodName: 'eth_blockNumber',
                  result: '0x0',
                },
              ],
            },
          },
          async ({ blockTracker }) => {
            const errorListener = jest.fn();
            blockTracker[methodToAddListener]('error', errorListener);

            const promiseForLatestBlock = blockTracker.getLatestBlock();

            const latestBlock = await promiseForLatestBlock;
            expect(errorListener).toHaveBeenCalledWith(thrownError);
            expect(latestBlock).toBe('0x0');
          },
        );
      });
    });

    it('should log an error if, while making a request for the latest block number, the provider throws and there is nothing listening to "error"', async () => {
      const thrownError = new Error('boom');
      recordCallsToSetTimeout({ numAutomaticCalls: 1 });

      await withPollingBlockTracker(
        {
          provider: {
            stubs: [
              {
                methodName: 'eth_blockNumber',
                implementation: () => {
                  throw thrownError;
                },
>>>>>>> 36c89289
              },
            },
            async ({ blockTracker }) => {
              blockTracker[methodToAddListener]('latest', EMPTY_FUNCTION);
              const promiseForCaughtError = new Promise<any>((resolve) => {
                blockTracker[methodToAddListener]('error', resolve);
              });

              const promiseForLatestBlock = blockTracker.getLatestBlock();

<<<<<<< HEAD
              const caughtError = await promiseForCaughtError;
              expect(caughtError.message).toMatch(
                /^PollingBlockTracker - encountered an error while attempting to update latest block:\nboom/u,
              );
              const latestBlock = await promiseForLatestBlock;
              expect(latestBlock).toBe('0x0');
            },
=======
          expect(console.error).toHaveBeenCalledWith(
            'Error updating latest block: boom',
>>>>>>> 36c89289
          );
        });

<<<<<<< HEAD
        it(`should emit the "error" event (added via \`${methodToAddListener}\`) and should not throw if, while making the request for the latest block number, the provider rejects with an error`, async () => {
          recordCallsToSetTimeout({ numAutomaticCalls: 1 });

          await withPollingBlockTracker(
            {
              provider: {
                stubs: [
                  {
                    methodName: 'eth_blockNumber',
                    error: new Error('boom'),
                  },
                  {
                    methodName: 'eth_blockNumber',
                    result: '0x0',
                  },
                ],
=======
    it('should log an error if, while requesting the latest block number, the provider rejects and there is nothing listening to "error"', async () => {
      const thrownError = new Error('boom');
      recordCallsToSetTimeout({ numAutomaticCalls: 1 });

      await withPollingBlockTracker(
        {
          provider: {
            stubs: [
              {
                methodName: 'eth_blockNumber',
                error: thrownError,
>>>>>>> 36c89289
              },
            },
            async ({ blockTracker }) => {
              blockTracker[methodToAddListener]('latest', EMPTY_FUNCTION);
              const promiseForCaughtError = new Promise<any>((resolve) => {
                blockTracker[methodToAddListener]('error', resolve);
              });

              const promiseForLatestBlock = blockTracker.getLatestBlock();

<<<<<<< HEAD
              const caughtError = await promiseForCaughtError;
              expect(caughtError.message).toMatch(
                /^PollingBlockTracker - encountered an error while attempting to update latest block:\nError: boom/u,
              );
              const latestBlock = await promiseForLatestBlock;
              expect(latestBlock).toBe('0x0');
            },
=======
          expect(console.error).toHaveBeenCalledWith(
            'Error updating latest block: boom',
>>>>>>> 36c89289
          );
        });

        it('should log an error if, while making a request for the latest block number, the provider throws an Error and there is nothing listening to "error"', async () => {
          recordCallsToSetTimeout({ numAutomaticCalls: 1 });

          await withPollingBlockTracker(
            {
              provider: {
                stubs: [
                  {
                    methodName: 'eth_blockNumber',
                    implementation: () => {
                      throw new Error('boom');
                    },
                  },
                ],
              },
            },
            async ({ blockTracker }) => {
              blockTracker[methodToAddListener]('latest', EMPTY_FUNCTION);
              jest.spyOn(console, 'error').mockImplementation(EMPTY_FUNCTION);

              blockTracker.getLatestBlock();
              await new Promise((resolve) => {
                blockTracker.on('_waitingForNextIteration', resolve);
              });

              expect(console.error).toHaveBeenCalledWith(
                expect.objectContaining({
                  message: expect.stringMatching(
                    /^PollingBlockTracker - encountered an error while attempting to update latest block:\nError: boom/u,
                  ),
                }),
              );
            },
          );
        });

        it('should log an error the request for the latest block number throws a string and there is nothing listening to "error"', async () => {
          recordCallsToSetTimeout({ numAutomaticCalls: 1 });

          await withPollingBlockTracker(
            {
              provider: {
                stubs: [
                  {
                    methodName: 'eth_blockNumber',
                    implementation: () => {
                      throw 'boom';
                    },
                  },
                ],
              },
            },
            async ({ blockTracker }) => {
              blockTracker[methodToAddListener]('latest', EMPTY_FUNCTION);
              jest.spyOn(console, 'error').mockImplementation(EMPTY_FUNCTION);

              blockTracker.getLatestBlock();
              await new Promise((resolve) => {
                blockTracker.on('_waitingForNextIteration', resolve);
              });

              expect(console.error).toHaveBeenCalledWith(
                expect.objectContaining({
                  message: expect.stringMatching(
                    /^PollingBlockTracker - encountered an error while attempting to update latest block:\nboom/u,
                  ),
                }),
              );
            },
          );
        });

        it('should log an error if, while requesting the latest block number, the provider rejects with an error and there is nothing listening to "error"', async () => {
          recordCallsToSetTimeout({ numAutomaticCalls: 1 });

          await withPollingBlockTracker(
            {
              provider: {
                stubs: [
                  {
                    methodName: 'eth_blockNumber',
                    error: new Error('boom'),
                  },
                ],
              },
            },
            async ({ blockTracker }) => {
              blockTracker[methodToAddListener]('latest', EMPTY_FUNCTION);
              jest.spyOn(console, 'error').mockImplementation(EMPTY_FUNCTION);

              blockTracker.getLatestBlock();
              await new Promise((resolve) => {
                blockTracker.on('_waitingForNextIteration', resolve);
              });

              expect(console.error).toHaveBeenCalledWith(
                expect.objectContaining({
                  message: expect.stringMatching(
                    /^PollingBlockTracker - encountered an error while attempting to update latest block:\nError: boom/u,
                  ),
                }),
              );
            },
          );
        });

        it('should update the current block number', async () => {
          recordCallsToSetTimeout();

          await withPollingBlockTracker(
            {
              provider: {
                stubs: [
                  {
                    methodName: 'eth_blockNumber',
                    result: '0x0',
                  },
                ],
              },
            },
            async ({ blockTracker }) => {
              blockTracker[methodToAddListener]('latest', EMPTY_FUNCTION);
              await blockTracker.getLatestBlock();
              const currentBlockNumber = blockTracker.getCurrentBlock();
              expect(currentBlockNumber).toBe('0x0');
            },
          );
        });

        it('should clear the current block number some time after being called', async () => {
          const setTimeoutRecorder = recordCallsToSetTimeout();
          const blockTrackerOptions = {
            pollingInterval: 100,
            blockResetDuration: 200,
          };

          await withPollingBlockTracker(
            {
              provider: {
                stubs: [
                  {
                    methodName: 'eth_blockNumber',
                    result: '0x0',
                  },
                ],
              },
              blockTracker: blockTrackerOptions,
            },
            async ({ blockTracker }) => {
              blockTracker[methodToAddListener]('latest', EMPTY_FUNCTION);
              await blockTracker.getLatestBlock();
              const currentBlockNumber = blockTracker.getCurrentBlock();
              expect(currentBlockNumber).toBe('0x0');
              await blockTracker.destroy();

              // When the block tracker stops, there may be two `setTimeout`s in
              // play: one to go to the next iteration of the block tracker
              // loop, another to expire the current block number cache. We don't
              // know which one has been added first, so we have to find it.
              await setTimeoutRecorder.nextMatchingDuration(
                blockTrackerOptions.blockResetDuration,
              );
              expect(blockTracker.getCurrentBlock()).toBeNull();
            },
          );
        });

        describe('if no other concurrent call exists', () => {
          describe('if the latest block number has already been fetched once', () => {
            it('returns the block number', async () => {
              recordCallsToSetTimeout();

              await withPollingBlockTracker(async ({ blockTracker }) => {
                blockTracker[methodToAddListener]('latest', EMPTY_FUNCTION);
                await blockTracker.getLatestBlock();
                const block = await blockTracker.getLatestBlock();
                expect(block).toBe('0x0');
              });
            });
          });

          describe('if the latest block number has not been fetched yet', () => {
            describe('if the latest block number is successfully fetched on the next poll iteration', () => {
              it('returns the fetched latest block number', async () => {
                recordCallsToSetTimeout();

                await withPollingBlockTracker(async ({ blockTracker }) => {
                  blockTracker[methodToAddListener]('latest', EMPTY_FUNCTION);
                  const block = await blockTracker.getLatestBlock();
                  expect(block).toBe('0x0');
                });
              });

              it('does not stop the block tracker once complete', async () => {
                recordCallsToSetTimeout();

                await withPollingBlockTracker(async ({ blockTracker }) => {
                  blockTracker[methodToAddListener]('latest', EMPTY_FUNCTION);
                  await blockTracker.getLatestBlock();
                  expect(blockTracker.isRunning()).toBe(true);
                });
              });
            });

            describe('if an error occurs while fetching the latest block number on the next poll iteration', () => {
              it('throws an error', async () => {
                const setTimeoutRecorder = recordCallsToSetTimeout();
                const blockTrackerOptions = {
                  pollingInterval: 100,
                  blockResetDuration: 200,
                };

                await withPollingBlockTracker(
                  {
                    provider: {
                      stubs: [
                        {
                          methodName: 'eth_blockNumber',
                          error: new Error('fail'),
                        },
                      ],
                    },
                    blockTracker: blockTrackerOptions,
                  },
                  async ({ blockTracker }) => {
                    blockTracker[methodToAddListener]('latest', EMPTY_FUNCTION);
                    expect(blockTracker.isRunning()).toBe(true);
                    expect(await blockTracker.getLatestBlock()).toBe('0x0');
                    await setTimeoutRecorder.nextMatchingDuration(
                      blockTrackerOptions.pollingInterval,
                    );
                    await expect(blockTracker.getLatestBlock()).rejects.toThrow(
                      'fail',
                    );
                  },
                );
              });

              it('emits "error" if anything is listening to "error"', async () => {
                recordCallsToSetTimeout();

                await withPollingBlockTracker(
                  {
                    provider: {
                      stubs: [
                        {
                          methodName: 'eth_blockNumber',
                          error: new Error('fail'),
                        },
                      ],
                    },
                  },
                  async ({ blockTracker }) => {
                    const errorListener = jest.fn();
                    blockTracker.on('error', errorListener);
                    blockTracker.on('latest', EMPTY_FUNCTION);
                    await expect(blockTracker.getLatestBlock()).rejects.toThrow(
                      'fail',
                    );
                    expect(errorListener).toHaveBeenCalledWith(
                      expect.objectContaining({
                        message: expect.stringContaining('fail'),
                      }),
                    );
                  },
                );
              });

              it('logs an error if nothing is listening to "error"', async () => {
                recordCallsToSetTimeout();

                await withPollingBlockTracker(
                  {
                    provider: {
                      stubs: [
                        {
                          methodName: 'eth_blockNumber',
                          error: new Error('fail'),
                        },
                      ],
                    },
                  },
                  async ({ blockTracker }) => {
                    jest
                      .spyOn(console, 'error')
                      .mockImplementation(EMPTY_FUNCTION);
                    blockTracker.on('latest', EMPTY_FUNCTION);
                    await expect(blockTracker.getLatestBlock()).rejects.toThrow(
                      'fail',
                    );
                    expect(console.error).toHaveBeenCalledWith(
                      expect.objectContaining({
                        message: expect.stringContaining('fail'),
                      }),
                    );
                  },
                );
              });

              it('does not stop the block tracker once complete', async () => {
                recordCallsToSetTimeout();

                await withPollingBlockTracker(
                  {
                    provider: {
                      stubs: [
                        {
                          methodName: 'eth_blockNumber',
                          error: new Error('fail'),
                        },
                      ],
                    },
                  },
                  async ({ blockTracker }) => {
                    blockTracker.on('latest', EMPTY_FUNCTION);
                    try {
                      await blockTracker.getLatestBlock();
                    } catch {
                      // do nothing
                    }
                    expect(blockTracker.isRunning()).toBe(true);
                  },
                );
              });
            });
          });
        });

        describe('if already called concurrently', () => {
          describe('if the latest block number is successfully fetched on the next poll iteration', () => {
            it('returns the block number that the other call returns', async () => {
              recordCallsToSetTimeout();
              await withPollingBlockTracker(async ({ blockTracker }) => {
                blockTracker.on('latest', EMPTY_FUNCTION);
                const promise1 = blockTracker.getLatestBlock();
                const promise2 = blockTracker.getLatestBlock();
                const [block1, block2] = await Promise.all([
                  promise1,
                  promise2,
                ]);
                expect(block1).toBe(block2);
              });
            });

            it('does not stop the block tracker once complete', async () => {
              recordCallsToSetTimeout();

              await withPollingBlockTracker(async ({ blockTracker }) => {
                blockTracker.on('latest', EMPTY_FUNCTION);
                await blockTracker.getLatestBlock();
                expect(blockTracker.isRunning()).toBe(true);
              });
            });
          });

          describe('if an error occurs while fetching the latest block number on the next poll iteration', () => {
            it('throws the error that the other call throws', async () => {
              recordCallsToSetTimeout();

              await withPollingBlockTracker(
                {
                  provider: {
                    stubs: [
                      {
                        methodName: 'eth_blockNumber',
                        error: new Error('fail'),
                      },
                    ],
                  },
                },
                async ({ blockTracker }) => {
                  blockTracker.on('latest', EMPTY_FUNCTION);
                  const promise1 = blockTracker.getLatestBlock();
                  const promise2 = blockTracker.getLatestBlock();
                  await expect(promise1).rejects.toThrow('fail');
                  await expect(promise2).rejects.toThrow('fail');
                },
              );
            });

            it('emits "error" only once if anything is listening to "error"', async () => {
              recordCallsToSetTimeout();

              await withPollingBlockTracker(
                {
                  provider: {
                    stubs: [
                      {
                        methodName: 'eth_blockNumber',
                        error: new Error('fail'),
                      },
                    ],
                  },
                },
                async ({ blockTracker }) => {
                  const errorListener = jest.fn();
                  blockTracker.on('error', errorListener);
                  blockTracker.on('latest', EMPTY_FUNCTION);
                  const promise1 = blockTracker.getLatestBlock();
                  const promise2 = blockTracker.getLatestBlock();
                  await Promise.allSettled([promise1, promise2]);
                  expect(errorListener).toHaveBeenCalledTimes(1);
                },
              );
            });

            it('logs an error only once if nothing is listening to "error"', async () => {
              recordCallsToSetTimeout();

              await withPollingBlockTracker(
                {
                  provider: {
                    stubs: [
                      {
                        methodName: 'eth_blockNumber',
                        error: new Error('fail'),
                      },
                    ],
                  },
                },
                async ({ blockTracker }) => {
                  jest
                    .spyOn(console, 'error')
                    .mockImplementation(EMPTY_FUNCTION);
                  blockTracker.on('latest', EMPTY_FUNCTION);
                  const promise1 = blockTracker.getLatestBlock();
                  const promise2 = blockTracker.getLatestBlock();
                  await Promise.allSettled([promise1, promise2]);
                  expect(console.error).toHaveBeenCalledTimes(1);
                },
              );
            });

            it('does not stop the block tracker once complete', async () => {
              recordCallsToSetTimeout();

              await withPollingBlockTracker(async ({ blockTracker }) => {
                blockTracker.on('latest', EMPTY_FUNCTION);
                await blockTracker.getLatestBlock();
                expect(blockTracker.isRunning()).toBe(true);
              });
            });
          });
        });
      });
    });
  });

  describe('checkForLatestBlock', () => {
    it('should start the block tracker shortly after being called', async () => {
      recordCallsToSetTimeout();

      await withPollingBlockTracker(
        {
          provider: {
            stubs: [
              {
                methodName: 'eth_blockNumber',
                result: '0x0',
              },
              {
                methodName: 'eth_blockNumber',
                result: '0x1',
              },
            ],
          },
        },
        async ({ blockTracker }) => {
          blockTracker.checkForLatestBlock();
          await new Promise((resolve) => {
            blockTracker.on('latest', resolve);
          });
          expect(blockTracker.isRunning()).toBe(true);
        },
      );
    });

    it('should stop the block tracker automatically after its promise is fulfilled', async () => {
      recordCallsToSetTimeout();

      await withPollingBlockTracker(async ({ blockTracker }) => {
        await blockTracker.checkForLatestBlock();
        expect(blockTracker.isRunning()).toBe(false);
      });
    });

    it('should return the same promise if called multiple times', async () => {
      await withPollingBlockTracker(
        {
          provider: {
            stubs: [
              {
                methodName: 'eth_blockNumber',
                result: '0x0',
              },
              {
                methodName: 'eth_blockNumber',
                result: '0x1',
              },
            ],
          },
        },
        async ({ blockTracker }) => {
          const promiseToCheckLatestBlock1 = blockTracker.checkForLatestBlock();
          const promiseToCheckLatestBlock2 = blockTracker.checkForLatestBlock();

          expect(promiseToCheckLatestBlock1).toStrictEqual(
            promiseToCheckLatestBlock2,
          );
        },
      );
    });

    it('should fetch the latest block number', async () => {
      recordCallsToSetTimeout();

      await withPollingBlockTracker(
        {
          provider: {
            stubs: [
              {
                methodName: 'eth_blockNumber',
                result: '0x0',
              },
            ],
          },
        },
        async ({ blockTracker }) => {
          const latestBlockNumber = await blockTracker.checkForLatestBlock();
          expect(latestBlockNumber).toBe('0x0');
        },
      );
    });

    it('should update the current block number', async () => {
      recordCallsToSetTimeout();

      await withPollingBlockTracker(
        {
          provider: {
            stubs: [
              {
                methodName: 'eth_blockNumber',
                result: '0x0',
              },
            ],
          },
        },
        async ({ blockTracker }) => {
          await blockTracker.checkForLatestBlock();
          const currentBlockNumber = blockTracker.getCurrentBlock();
          expect(currentBlockNumber).toBe('0x0');
        },
      );
    });

    it('request the latest block number with `skipCache: true` if the block tracker was initialized with `setSkipCacheFlag: true`', async () => {
      recordCallsToSetTimeout();

      await withPollingBlockTracker(
        { blockTracker: { setSkipCacheFlag: true } },
        async ({ provider, blockTracker }) => {
          jest.spyOn(provider, 'request');

          await blockTracker.checkForLatestBlock();

          expect(provider.request).toHaveBeenCalledWith({
            jsonrpc: '2.0' as const,
            id: expect.any(Number),
            method: 'eth_blockNumber' as const,
            params: [],
            skipCache: true,
          });
        },
      );
    });

    it(`should not emit the "error" event, but should throw instead, if, while making the request for the latest block number, the provider rejects with an error`, async () => {
      recordCallsToSetTimeout({ numAutomaticCalls: 1 });
      const thrownError = new Error('boom');

      await withPollingBlockTracker(
        {
          provider: {
            stubs: [
              {
                methodName: 'eth_blockNumber',
                error: new Error('boom'),
              },
              {
                methodName: 'eth_blockNumber',
                result: '0x0',
              },
            ],
          },
        },
        async ({ blockTracker }) => {
          const promiseForLatestBlock = blockTracker.checkForLatestBlock();
          await expect(promiseForLatestBlock).rejects.toThrow(thrownError);
        },
      );
    });

    it('should never start a timer to clear the current block number later', async () => {
      const setTimeoutRecorder = recordCallsToSetTimeout();
      const blockResetDuration = 1000;

      await withPollingBlockTracker(
        {
          blockTracker: {
            blockResetDuration,
          },
          provider: {
            stubs: [
              {
                methodName: 'eth_blockNumber',
                result: '0x0',
              },
            ],
          },
        },
        async ({ blockTracker }) => {
          await blockTracker.checkForLatestBlock();

          await new Promise((resolve) =>
            originalSetTimeout(resolve, blockResetDuration),
          );

          expect(setTimeoutRecorder.calls).toHaveLength(0);
          expect(blockTracker.getCurrentBlock()).toBe('0x0');
        },
      );
    });

    describe.each([
      ['not initialized with `usePastBlocks`', {}],
      ['initialized with `usePastBlocks: false`', { usePastBlocks: false }],
    ] as const)(
      'after a block number is cached if the block tracker was %s',
      (_description, blockTrackerOptions) => {
        it('should return the fetched block number if the fetched block number is greater than the current block number', async () => {
          recordCallsToSetTimeout();

          await withPollingBlockTracker(
            {
              provider: {
                stubs: [
                  {
                    methodName: 'eth_blockNumber',
                    result: '0x0',
                  },
                  {
                    methodName: 'eth_blockNumber',
                    result: '0x1',
                  },
                ],
              },
              blockTracker: blockTrackerOptions,
            },
            async ({ blockTracker }) => {
              const blockNumber1 = await blockTracker.checkForLatestBlock();
              expect(blockNumber1).toBe('0x0');
              const blockNumber2 = await blockTracker.checkForLatestBlock();
              expect(blockNumber2).toBe('0x1');
            },
          );
        });

        it('should update the current block number if the fetched block number is greater than the current block number', async () => {
          recordCallsToSetTimeout();

          await withPollingBlockTracker(
            {
              provider: {
                stubs: [
                  {
                    methodName: 'eth_blockNumber',
                    result: '0x0',
                  },
                  {
                    methodName: 'eth_blockNumber',
                    result: '0x1',
                  },
                ],
              },
              blockTracker: blockTrackerOptions,
            },
            async ({ blockTracker }) => {
              await blockTracker.checkForLatestBlock();
              await blockTracker.checkForLatestBlock();
              const currentBlockNumber = blockTracker.getCurrentBlock();
              expect(currentBlockNumber).toBe('0x1');
            },
          );
        });

        it('should return the current block number if the fetched block number is less than the current block number', async () => {
          recordCallsToSetTimeout();

          await withPollingBlockTracker(
            {
              provider: {
                stubs: [
                  {
                    methodName: 'eth_blockNumber',
                    result: '0x1',
                  },
                  {
                    methodName: 'eth_blockNumber',
                    result: '0x0',
                  },
                ],
              },
              blockTracker: blockTrackerOptions,
            },
            async ({ blockTracker }) => {
              const blockNumber1 = await blockTracker.checkForLatestBlock();
              expect(blockNumber1).toBe('0x1');
              const blockNumber2 = await blockTracker.checkForLatestBlock();
              expect(blockNumber2).toBe('0x1');
            },
          );
        });

        it('should not update the current block number if the fetched block number is less than the current block number', async () => {
          recordCallsToSetTimeout();

          await withPollingBlockTracker(
            {
              provider: {
                stubs: [
                  {
                    methodName: 'eth_blockNumber',
                    result: '0x1',
                  },
                  {
                    methodName: 'eth_blockNumber',
                    result: '0x0',
                  },
                ],
              },
              blockTracker: blockTrackerOptions,
            },
            async ({ blockTracker }) => {
              await blockTracker.checkForLatestBlock();
              await blockTracker.checkForLatestBlock();
              const currentBlockNumber = blockTracker.getCurrentBlock();
              expect(currentBlockNumber).toBe('0x1');
            },
          );
        });
      },
    );

    describe('after a block number is cached if the block tracker was initialized with `usePastBlocks: true`', () => {
      it('should return the fetched block number if the fetched block number is greater than the current block number', async () => {
        recordCallsToSetTimeout();

        await withPollingBlockTracker(
          {
            provider: {
              stubs: [
                {
                  methodName: 'eth_blockNumber',
                  result: '0x0',
                },
                {
                  methodName: 'eth_blockNumber',
                  result: '0x1',
                },
              ],
            },
            blockTracker: { usePastBlocks: true },
          },
          async ({ blockTracker }) => {
            const blockNumber1 = await blockTracker.checkForLatestBlock();
            expect(blockNumber1).toBe('0x0');
            const blockNumber2 = await blockTracker.checkForLatestBlock();
            expect(blockNumber2).toBe('0x1');
          },
        );
      });

      it('should update the current block number if the fetched block number is greater than the current block number', async () => {
        recordCallsToSetTimeout();

        await withPollingBlockTracker(
          {
            provider: {
              stubs: [
                {
                  methodName: 'eth_blockNumber',
                  result: '0x0',
                },
                {
                  methodName: 'eth_blockNumber',
                  result: '0x1',
                },
              ],
            },
            blockTracker: { usePastBlocks: true },
          },
          async ({ blockTracker }) => {
            await blockTracker.checkForLatestBlock();
            await blockTracker.checkForLatestBlock();
            const currentBlockNumber = blockTracker.getCurrentBlock();
            expect(currentBlockNumber).toBe('0x1');
          },
        );
      });

      it('should return the fetched block number if the fetched block number is less than the current block number', async () => {
        recordCallsToSetTimeout();

        await withPollingBlockTracker(
          {
            provider: {
              stubs: [
                {
                  methodName: 'eth_blockNumber',
                  result: '0x1',
                },
                {
                  methodName: 'eth_blockNumber',
                  result: '0x0',
                },
              ],
            },
            blockTracker: { usePastBlocks: true },
          },
          async ({ blockTracker }) => {
            const blockNumber1 = await blockTracker.checkForLatestBlock();
            expect(blockNumber1).toBe('0x1');
            const blockNumber2 = await blockTracker.checkForLatestBlock();
            expect(blockNumber2).toBe('0x0');
          },
        );
      });

      it('should update the current block number if the fetched block number is less than the current block number', async () => {
        recordCallsToSetTimeout();

        await withPollingBlockTracker(
          {
            provider: {
              stubs: [
                {
                  methodName: 'eth_blockNumber',
                  result: '0x1',
                },
                {
                  methodName: 'eth_blockNumber',
                  result: '0x0',
                },
              ],
            },
            blockTracker: { usePastBlocks: true },
          },
          async ({ blockTracker }) => {
            await blockTracker.checkForLatestBlock();
            await blockTracker.checkForLatestBlock();
            const currentBlockNumber = blockTracker.getCurrentBlock();
            expect(currentBlockNumber).toBe('0x0');
          },
        );
      });
    });
  });

  METHODS_TO_ADD_LISTENER.forEach((methodToAddListener) => {
    describe(`${methodToAddListener}`, () => {
      describe('"latest"', () => {
        it('should start the block tracker', async () => {
          recordCallsToSetTimeout();

          await withPollingBlockTracker(({ blockTracker }) => {
            blockTracker[methodToAddListener]('latest', EMPTY_FUNCTION);

            expect(blockTracker.isRunning()).toBe(true);
          });
        });

        it('should emit "latest" soon afterward', async () => {
          recordCallsToSetTimeout();

          await withPollingBlockTracker(
            {
              provider: {
                stubs: [
                  {
                    methodName: 'eth_blockNumber',
                    result: '0x0',
                  },
                ],
              },
            },
            async ({ blockTracker }) => {
              const latestBlockNumber = await new Promise<string>((resolve) => {
                blockTracker[methodToAddListener]('latest', resolve);
              });
              expect(latestBlockNumber).toBe('0x0');
            },
          );
        });

        it('should update the current block number', async () => {
          recordCallsToSetTimeout();

          await withPollingBlockTracker(
            {
              provider: {
                stubs: [
                  {
                    methodName: 'eth_blockNumber',
                    result: '0x0',
                  },
                ],
              },
            },
            async ({ blockTracker }) => {
              await new Promise((resolve) => {
                blockTracker[methodToAddListener]('latest', resolve);
              });
              const currentBlockNumber = blockTracker.getCurrentBlock();
              expect(currentBlockNumber).toBe('0x0');
            },
          );
        });

        it('should not prevent Node from exiting when the poll loop is stopped while waiting for the next iteration', async () => {
          const setTimeoutRecorder = recordCallsToSetTimeout();
          const blockTrackerOptions = {
            pollingInterval: 100,
            blockResetDuration: 200,
            keepEventLoopActive: false,
          };

          await withPollingBlockTracker(
            {
              provider: {
                stubs: [
                  {
                    methodName: 'eth_blockNumber',
                    result: '0x0',
                  },
                  {
                    methodName: 'eth_blockNumber',
                    result: '0x1',
                  },
                ],
              },
              blockTracker: blockTrackerOptions,
            },
            async ({ blockTracker }) => {
              blockTracker[methodToAddListener]('latest', EMPTY_FUNCTION);

              await new Promise((resolve) => {
                blockTracker.on('_waitingForNextIteration', resolve);
              });

              const nextIterationTimeout = setTimeoutRecorder.calls.find(
                (call) => {
                  return call.duration === blockTrackerOptions.pollingInterval;
                },
              );
              expect(nextIterationTimeout).toBeDefined();
              expect(nextIterationTimeout?.timeout.hasRef()).toBe(false);
            },
          );
        });

        it('should re-throw any error out of band that occurs in the listener', async () => {
          await withPollingBlockTracker(async ({ blockTracker }) => {
            const thrownError = new Error('boom');
            const promiseForCaughtError = new Promise<unknown>((resolve) => {
              recordCallsToSetTimeout({
                numAutomaticCalls: 2,
                interceptCallback: (callback, stopPassingThroughCalls) => {
                  return async () => {
                    try {
                      await callback();
                    } catch (error: unknown) {
                      resolve(error);
                      stopPassingThroughCalls();
                    }
                  };
                },
              });
            });

            blockTracker[methodToAddListener]('latest', () => {
              throw thrownError;
            });

            const caughtError = await promiseForCaughtError;
            expect(caughtError).toBe(thrownError);
          });
        });

        it('should cause the request for the latest block to be made with `skipCache: true` if the block tracker was initialized with setSkipCacheFlag: true', async () => {
          recordCallsToSetTimeout();

          await withPollingBlockTracker(
            { blockTracker: { setSkipCacheFlag: true } },
            async ({ provider, blockTracker }) => {
              jest.spyOn(provider, 'request');

              await new Promise((resolve) => {
                blockTracker[methodToAddListener]('latest', resolve);
              });

              expect(provider.request).toHaveBeenCalledWith({
                jsonrpc: '2.0' as const,
                id: expect.any(Number),
                method: 'eth_blockNumber' as const,
                params: [],
                skipCache: true,
              });
            },
          );
        });

        it(`should emit the "error" event and should not kill the block tracker if, while making the request for the latest block number, the provider throws`, async () => {
          const thrownError = new Error('boom');
          recordCallsToSetTimeout({ numAutomaticCalls: 1 });

          await withPollingBlockTracker(
            {
              provider: {
                stubs: [
                  {
                    methodName: 'eth_blockNumber',
                    implementation: () => {
                      throw thrownError;
                    },
                  },
                  {
                    methodName: 'eth_blockNumber',
                    result: '0x0',
                  },
                ],
              },
            },
            async ({ blockTracker }) => {
              const errorListener = jest.fn();
              blockTracker[methodToAddListener]('error', errorListener);

              const promiseForLatestBlock = new Promise((resolve) => {
                blockTracker[methodToAddListener]('latest', resolve);
              });

              const latestBlock = await promiseForLatestBlock;
              expect(errorListener).toHaveBeenCalledWith(thrownError);
              expect(latestBlock).toBe('0x0');
            },
          );
        });

        it(`should emit the "error" event and should not kill the block tracker if, while making the request for the latest block number, the provider rejects with an error`, async () => {
          const thrownError = new Error('boom');
          recordCallsToSetTimeout({ numAutomaticCalls: 1 });

          await withPollingBlockTracker(
            {
              provider: {
                stubs: [
                  {
                    methodName: 'eth_blockNumber',
                    error: thrownError,
                  },
                  {
                    methodName: 'eth_blockNumber',
                    result: '0x0',
                  },
                ],
              },
            },
            async ({ blockTracker }) => {
              const errorListener = jest.fn();
              blockTracker[methodToAddListener]('error', errorListener);

              const promiseForLatestBlock = new Promise((resolve) => {
                blockTracker[methodToAddListener]('latest', resolve);
              });

              const latestBlock = await promiseForLatestBlock;
              expect(errorListener).toHaveBeenCalledWith(thrownError);
              expect(latestBlock).toBe('0x0');
            },
          );
        });

        it('should log an error if, while making a request for the latest block number, the provider throws and there is nothing listening to "error"', async () => {
          const thrownError = new Error('boom');
          recordCallsToSetTimeout({ numAutomaticCalls: 1 });

          await withPollingBlockTracker(
            {
              provider: {
                stubs: [
                  {
                    methodName: 'eth_blockNumber',
                    implementation: () => {
                      throw thrownError;
                    },
                  },
                  {
                    methodName: 'eth_blockNumber',
                    result: '0x0',
                  },
                ],
              },
            },
            async ({ blockTracker }) => {
              jest.spyOn(console, 'error').mockImplementation(EMPTY_FUNCTION);

              blockTracker[methodToAddListener]('latest', EMPTY_FUNCTION);
              await new Promise((resolve) => {
                blockTracker.on('_waitingForNextIteration', resolve);
              });

              expect(console.error).toHaveBeenCalledWith(
                'Error updating latest block: boom',
              );
            },
          );
        });

        it('should log an error if, while making the request for the latest block number, the provider rejects with an error and there is nothing listening to "error"', async () => {
          const thrownError = new Error('boom');
          recordCallsToSetTimeout({ numAutomaticCalls: 1 });

          await withPollingBlockTracker(
            {
              provider: {
                stubs: [
                  {
                    methodName: 'eth_blockNumber',
                    error: thrownError,
                  },
                  {
                    methodName: 'eth_blockNumber',
                    result: '0x0',
                  },
                ],
              },
            },
            async ({ blockTracker }) => {
              jest.spyOn(console, 'error').mockImplementation(EMPTY_FUNCTION);

              blockTracker[methodToAddListener]('latest', EMPTY_FUNCTION);
              await new Promise((resolve) => {
                blockTracker.on('_waitingForNextIteration', resolve);
              });

              expect(console.error).toHaveBeenCalledWith(
                'Error updating latest block: boom',
              );
            },
          );
        });

        describe.each([
          ['not initialized with `usePastBlocks`', {}],
          ['initialized with `usePastBlocks: false`', { usePastBlocks: false }],
        ] as const)(
          'after a block number is cached if the block tracker was %s',
          (_description, blockTrackerOptions) => {
            it('should emit "latest" if the fetched block number is greater than the current block number', async () => {
              const setTimeoutRecorder = recordCallsToSetTimeout({
                numAutomaticCalls: 1,
              });

              await withPollingBlockTracker(
                {
                  provider: {
                    stubs: [
                      {
                        methodName: 'eth_blockNumber',
                        result: '0x0',
                      },
                      {
                        methodName: 'eth_blockNumber',
                        result: '0x1',
                      },
                    ],
                  },
                  blockTracker: blockTrackerOptions,
                },
                async ({ blockTracker }) => {
                  const receivedBlockNumbers: string[] = [];

                  await new Promise<void>((resolve) => {
                    setTimeoutRecorder.onNumAutomaticCallsExhausted(resolve);

                    blockTracker[methodToAddListener](
                      'latest',
                      (blockNumber: string) => {
                        receivedBlockNumbers.push(blockNumber);
                      },
                    );
                  });

                  expect(receivedBlockNumbers).toStrictEqual(['0x0', '0x1']);
                },
              );
            });

            it('should not emit "latest" if the fetched block number is less than the current block number', async () => {
              const setTimeoutRecorder = recordCallsToSetTimeout({
                numAutomaticCalls: 1,
              });

              await withPollingBlockTracker(
                {
                  provider: {
                    stubs: [
                      {
                        methodName: 'eth_blockNumber',
                        result: '0x1',
                      },
                      {
                        methodName: 'eth_blockNumber',
                        result: '0x0',
                      },
                    ],
                  },
                  blockTracker: blockTrackerOptions,
                },
                async ({ blockTracker }) => {
                  const receivedBlockNumbers: string[] = [];

                  await new Promise<void>((resolve) => {
                    setTimeoutRecorder.onNumAutomaticCallsExhausted(resolve);

                    blockTracker[methodToAddListener](
                      'latest',
                      (blockNumber: string) => {
                        receivedBlockNumbers.push(blockNumber);
                      },
                    );
                  });

                  expect(receivedBlockNumbers).toStrictEqual(['0x1']);
                },
              );
            });

            it('should not emit "latest" if the fetched block number is the same as the current block number', async () => {
              const setTimeoutRecorder = recordCallsToSetTimeout({
                numAutomaticCalls: 1,
              });

              await withPollingBlockTracker(
                {
                  provider: {
                    stubs: [
                      {
                        methodName: 'eth_blockNumber',
                        result: '0x0',
                      },
                      {
                        methodName: 'eth_blockNumber',
                        result: '0x0',
                      },
                    ],
                  },
                  blockTracker: blockTrackerOptions,
                },
                async ({ blockTracker }) => {
                  const receivedBlockNumbers: string[] = [];

                  await new Promise<void>((resolve) => {
                    setTimeoutRecorder.onNumAutomaticCallsExhausted(resolve);

                    blockTracker[methodToAddListener](
                      'latest',
                      (blockNumber: string) => {
                        receivedBlockNumbers.push(blockNumber);
                      },
                    );
                  });

                  expect(receivedBlockNumbers).toStrictEqual(['0x0']);
                },
              );
            });
          },
        );

        describe('after a block number is cached if the block tracker was initialized with `usePastBlocks: true`', () => {
          it('should emit "latest" if the fetched block number is greater than the current block number', async () => {
            const setTimeoutRecorder = recordCallsToSetTimeout({
              numAutomaticCalls: 1,
            });

            await withPollingBlockTracker(
              {
                provider: {
                  stubs: [
                    {
                      methodName: 'eth_blockNumber',
                      result: '0x0',
                    },
                    {
                      methodName: 'eth_blockNumber',
                      result: '0x1',
                    },
                  ],
                },
                blockTracker: { usePastBlocks: true },
              },
              async ({ blockTracker }) => {
                const receivedBlockNumbers: string[] = [];

                await new Promise<void>((resolve) => {
                  setTimeoutRecorder.onNumAutomaticCallsExhausted(resolve);

                  blockTracker[methodToAddListener](
                    'latest',
                    (blockNumber: string) => {
                      receivedBlockNumbers.push(blockNumber);
                    },
                  );
                });

                expect(receivedBlockNumbers).toStrictEqual(['0x0', '0x1']);
              },
            );
          });

          it('should emit "latest" if the fetched block number is less than the current block number', async () => {
            const setTimeoutRecorder = recordCallsToSetTimeout({
              numAutomaticCalls: 1,
            });

            await withPollingBlockTracker(
              {
                provider: {
                  stubs: [
                    {
                      methodName: 'eth_blockNumber',
                      result: '0x1',
                    },
                    {
                      methodName: 'eth_blockNumber',
                      result: '0x0',
                    },
                  ],
                },
                blockTracker: { usePastBlocks: true },
              },
              async ({ blockTracker }) => {
                const receivedBlockNumbers: string[] = [];

                await new Promise<void>((resolve) => {
                  setTimeoutRecorder.onNumAutomaticCallsExhausted(resolve);

                  blockTracker[methodToAddListener](
                    'latest',
                    (blockNumber: string) => {
                      receivedBlockNumbers.push(blockNumber);
                    },
                  );
                });

                expect(receivedBlockNumbers).toStrictEqual(['0x1', '0x0']);
              },
            );
          });

          it('should not emit "latest" if the fetched block number is the same as the current block number', async () => {
            const setTimeoutRecorder = recordCallsToSetTimeout({
              numAutomaticCalls: 1,
            });

            await withPollingBlockTracker(
              {
                provider: {
                  stubs: [
                    {
                      methodName: 'eth_blockNumber',
                      result: '0x0',
                    },
                    {
                      methodName: 'eth_blockNumber',
                      result: '0x0',
                    },
                  ],
                },
                blockTracker: { usePastBlocks: true },
              },
              async ({ blockTracker }) => {
                const receivedBlockNumbers: string[] = [];

                await new Promise<void>((resolve) => {
                  setTimeoutRecorder.onNumAutomaticCallsExhausted(resolve);

                  blockTracker[methodToAddListener](
                    'latest',
                    (blockNumber: string) => {
                      receivedBlockNumbers.push(blockNumber);
                    },
                  );
                });

                expect(receivedBlockNumbers).toStrictEqual(['0x0']);
              },
            );
          });
        });
      });

      describe('"sync"', () => {
        it('should start the block tracker', async () => {
          recordCallsToSetTimeout();

          await withPollingBlockTracker(({ blockTracker }) => {
            blockTracker[methodToAddListener]('sync', EMPTY_FUNCTION);

            expect(blockTracker.isRunning()).toBe(true);
          });
        });

        it('should emit "sync" soon afterward', async () => {
          recordCallsToSetTimeout();

          await withPollingBlockTracker(
            {
              provider: {
                stubs: [
                  {
                    methodName: 'eth_blockNumber',
                    result: '0x0',
                  },
                ],
              },
            },
            async ({ blockTracker }) => {
              const sync = await new Promise<Sync>((resolve) => {
                blockTracker[methodToAddListener]('sync', resolve);
              });
              expect(sync).toStrictEqual({ oldBlock: null, newBlock: '0x0' });
            },
          );
        });

        it('should update the current block number', async () => {
          recordCallsToSetTimeout();

          await withPollingBlockTracker(
            {
              provider: {
                stubs: [
                  {
                    methodName: 'eth_blockNumber',
                    result: '0x0',
                  },
                ],
              },
            },
            async ({ blockTracker }) => {
              await new Promise((resolve) => {
                blockTracker[methodToAddListener]('sync', resolve);
              });
              const currentBlockNumber = blockTracker.getCurrentBlock();
              expect(currentBlockNumber).toBe('0x0');
            },
          );
        });

        it('should not prevent Node from exiting when the poll loop is stopped while waiting for the next iteration', async () => {
          const setTimeoutRecorder = recordCallsToSetTimeout();
          const blockTrackerOptions = {
            pollingInterval: 100,
            blockResetDuration: 200,
            keepEventLoopActive: false,
          };

          await withPollingBlockTracker(
            {
              provider: {
                stubs: [
                  {
                    methodName: 'eth_blockNumber',
                    result: '0x0',
                  },
                  {
                    methodName: 'eth_blockNumber',
                    result: '0x1',
                  },
                ],
              },
              blockTracker: blockTrackerOptions,
            },
            async ({ blockTracker }) => {
              blockTracker[methodToAddListener]('sync', EMPTY_FUNCTION);

              await new Promise((resolve) => {
                blockTracker.on('_waitingForNextIteration', resolve);
              });

              const nextIterationTimeout = setTimeoutRecorder.calls.find(
                (call) => {
                  return call.duration === blockTrackerOptions.pollingInterval;
                },
              );
              expect(nextIterationTimeout).toBeDefined();
              expect(nextIterationTimeout?.timeout.hasRef()).toBe(false);
            },
          );
        });

        it('should re-throw any error out of band that occurs in the listener', async () => {
          await withPollingBlockTracker(async ({ blockTracker }) => {
            const thrownError = new Error('boom');
            const promiseForCaughtError = new Promise<unknown>((resolve) => {
              recordCallsToSetTimeout({
                numAutomaticCalls: 2,
                interceptCallback: (callback, stopPassingThroughCalls) => {
                  return async () => {
                    try {
                      await callback();
                    } catch (error: unknown) {
                      resolve(error);
                      stopPassingThroughCalls();
                    }
                  };
                },
              });
            });

            blockTracker[methodToAddListener]('sync', () => {
              throw thrownError;
            });

            const caughtError = await promiseForCaughtError;
            expect(caughtError).toBe(thrownError);
          });
        });

        it('should cause the request for the latest block to be made with `skipCache: true` if the block tracker was initialized with setSkipCacheFlag: true', async () => {
          recordCallsToSetTimeout();

          await withPollingBlockTracker(
            { blockTracker: { setSkipCacheFlag: true } },
            async ({ provider, blockTracker }) => {
              jest.spyOn(provider, 'request');

              await new Promise((resolve) => {
                blockTracker[methodToAddListener]('sync', resolve);
              });

              expect(provider.request).toHaveBeenCalledWith({
                jsonrpc: '2.0' as const,
                id: expect.any(Number),
                method: 'eth_blockNumber' as const,
                params: [],
                skipCache: true,
              });
            },
          );
        });

        it(`should emit the "error" event and should not kill the block tracker if, while making the request for the latest block number, the provider throws`, async () => {
          const thrownError = new Error('boom');
          recordCallsToSetTimeout({ numAutomaticCalls: 1 });

          await withPollingBlockTracker(
            {
              provider: {
                stubs: [
                  {
                    methodName: 'eth_blockNumber',
                    implementation: () => {
                      throw thrownError;
                    },
                  },
                  {
                    methodName: 'eth_blockNumber',
                    result: '0x0',
                  },
                ],
              },
            },
            async ({ blockTracker }) => {
              const errorListener = jest.fn();
              blockTracker[methodToAddListener]('error', errorListener);

              const promiseForSync = new Promise((resolve) => {
                blockTracker[methodToAddListener]('sync', resolve);
              });

              const sync = await promiseForSync;
              expect(errorListener).toHaveBeenCalledWith(thrownError);
              expect(sync).toStrictEqual({ oldBlock: null, newBlock: '0x0' });
            },
          );
        });

        it(`should emit the "error" event and should not kill the block tracker if, while making the request for the latest block number, the provider rejects with an error`, async () => {
          const thrownError = new Error('boom');
          recordCallsToSetTimeout({ numAutomaticCalls: 1 });

          await withPollingBlockTracker(
            {
              provider: {
                stubs: [
                  {
                    methodName: 'eth_blockNumber',
                    error: new Error('boom'),
                  },
                  {
                    methodName: 'eth_blockNumber',
                    result: '0x0',
                  },
                ],
              },
            },
            async ({ blockTracker }) => {
              const errorListener = jest.fn();
              blockTracker[methodToAddListener]('error', errorListener);

              const promiseForSync = new Promise((resolve) => {
                blockTracker[methodToAddListener]('sync', resolve);
              });

              const sync = await promiseForSync;
              expect(errorListener).toHaveBeenCalledWith(thrownError);
              expect(sync).toStrictEqual({ oldBlock: null, newBlock: '0x0' });
            },
          );
        });

        it('should log an error if, while making a request for the latest block number, the provider throws and there is nothing listening to "error"', async () => {
          const thrownError = new Error('boom');
          recordCallsToSetTimeout({ numAutomaticCalls: 1 });

          await withPollingBlockTracker(
            {
              provider: {
                stubs: [
                  {
                    methodName: 'eth_blockNumber',
                    implementation: () => {
                      throw thrownError;
                    },
                  },
                ],
              },
            },
            async ({ blockTracker }) => {
              jest.spyOn(console, 'error').mockImplementation(EMPTY_FUNCTION);

              blockTracker[methodToAddListener]('sync', EMPTY_FUNCTION);
              await new Promise((resolve) => {
                blockTracker.on('_waitingForNextIteration', resolve);
              });

              expect(console.error).toHaveBeenCalledWith(
                'Error updating latest block: boom',
              );
            },
          );
        });

        it('should log an error if, while making the request for the latest block number, the provider rejects with an error and there is nothing listening to "error"', async () => {
          const thrownError = new Error('boom');
          recordCallsToSetTimeout({ numAutomaticCalls: 1 });

          await withPollingBlockTracker(
            {
              provider: {
                stubs: [
                  {
                    methodName: 'eth_blockNumber',
                    error: thrownError,
                  },
                ],
              },
            },
            async ({ blockTracker }) => {
              jest.spyOn(console, 'error').mockImplementation(EMPTY_FUNCTION);

              blockTracker[methodToAddListener]('sync', EMPTY_FUNCTION);
              await new Promise((resolve) => {
                blockTracker.on('_waitingForNextIteration', resolve);
              });

              expect(console.error).toHaveBeenCalledWith(
                'Error updating latest block: boom',
              );
            },
          );
        });

        describe.each([
          ['not initialized with `usePastBlocks`', {}],
          ['initialized with `usePastBlocks: false`', { usePastBlocks: false }],
        ] as const)(
          'after a block number is cached if the block tracker was %s',
          (_description, blockTrackerOptions) => {
            it('should emit "sync" if the fetched block number is greater than the current block number', async () => {
              const setTimeoutRecorder = recordCallsToSetTimeout({
                numAutomaticCalls: 1,
              });

              await withPollingBlockTracker(
                {
                  provider: {
                    stubs: [
                      {
                        methodName: 'eth_blockNumber',
                        result: '0x0',
                      },
                      {
                        methodName: 'eth_blockNumber',
                        result: '0x1',
                      },
                    ],
                  },
                  blockTracker: blockTrackerOptions,
                },
                async ({ blockTracker }) => {
                  const syncs: Sync[] = [];

                  await new Promise<void>((resolve) => {
                    setTimeoutRecorder.onNumAutomaticCallsExhausted(resolve);

                    blockTracker[methodToAddListener]('sync', (sync: Sync) => {
                      syncs.push(sync);
                    });
                  });

                  expect(syncs).toStrictEqual([
                    { oldBlock: null, newBlock: '0x0' },
                    { oldBlock: '0x0', newBlock: '0x1' },
                  ]);
                },
              );
            });

            it('should not emit "sync" if the fetched block number is less than the current block number', async () => {
              const setTimeoutRecorder = recordCallsToSetTimeout({
                numAutomaticCalls: 1,
              });

              await withPollingBlockTracker(
                {
                  provider: {
                    stubs: [
                      {
                        methodName: 'eth_blockNumber',
                        result: '0x1',
                      },
                      {
                        methodName: 'eth_blockNumber',
                        result: '0x0',
                      },
                    ],
                  },
                  blockTracker: blockTrackerOptions,
                },
                async ({ blockTracker }) => {
                  const syncs: Sync[] = [];

                  await new Promise<void>((resolve) => {
                    setTimeoutRecorder.onNumAutomaticCallsExhausted(resolve);

                    blockTracker[methodToAddListener]('sync', (sync: Sync) => {
                      syncs.push(sync);
                    });
                  });

                  expect(syncs).toStrictEqual([
                    { oldBlock: null, newBlock: '0x1' },
                  ]);
                },
              );
            });

            it('should not emit "sync" if the fetched block number is the same as the current block number', async () => {
              const setTimeoutRecorder = recordCallsToSetTimeout({
                numAutomaticCalls: 1,
              });

              await withPollingBlockTracker(
                {
                  provider: {
                    stubs: [
                      {
                        methodName: 'eth_blockNumber',
                        result: '0x0',
                      },
                      {
                        methodName: 'eth_blockNumber',
                        result: '0x0',
                      },
                    ],
                  },
                  blockTracker: blockTrackerOptions,
                },
                async ({ blockTracker }) => {
                  const syncs: Sync[] = [];

                  await new Promise<void>((resolve) => {
                    setTimeoutRecorder.onNumAutomaticCallsExhausted(resolve);

                    blockTracker[methodToAddListener]('sync', (sync: Sync) => {
                      syncs.push(sync);
                    });
                  });

                  expect(syncs).toStrictEqual([
                    { oldBlock: null, newBlock: '0x0' },
                  ]);
                },
              );
            });
          },
        );

        describe('after a block number is cached if the block tracker was initialized with `usePastBlocks: true`', () => {
          it('should emit "sync" if the fetched block number is greater than the current block number', async () => {
            const setTimeoutRecorder = recordCallsToSetTimeout({
              numAutomaticCalls: 1,
            });

            await withPollingBlockTracker(
              {
                provider: {
                  stubs: [
                    {
                      methodName: 'eth_blockNumber',
                      result: '0x0',
                    },
                    {
                      methodName: 'eth_blockNumber',
                      result: '0x1',
                    },
                  ],
                },
                blockTracker: { usePastBlocks: true },
              },
              async ({ blockTracker }) => {
                const syncs: Sync[] = [];

                await new Promise<void>((resolve) => {
                  setTimeoutRecorder.onNumAutomaticCallsExhausted(resolve);

                  blockTracker[methodToAddListener]('sync', (sync: Sync) => {
                    syncs.push(sync);
                  });
                });

                expect(syncs).toStrictEqual([
                  { oldBlock: null, newBlock: '0x0' },
                  { oldBlock: '0x0', newBlock: '0x1' },
                ]);
              },
            );
          });

          it('should emit "sync" if the fetched block number is less than the current block number', async () => {
            const setTimeoutRecorder = recordCallsToSetTimeout({
              numAutomaticCalls: 1,
            });

            await withPollingBlockTracker(
              {
                provider: {
                  stubs: [
                    {
                      methodName: 'eth_blockNumber',
                      result: '0x1',
                    },
                    {
                      methodName: 'eth_blockNumber',
                      result: '0x0',
                    },
                  ],
                },
                blockTracker: { usePastBlocks: true },
              },
              async ({ blockTracker }) => {
                const syncs: Sync[] = [];

                await new Promise<void>((resolve) => {
                  setTimeoutRecorder.onNumAutomaticCallsExhausted(resolve);

                  blockTracker[methodToAddListener]('sync', (sync: Sync) => {
                    syncs.push(sync);
                  });
                });

                expect(syncs).toStrictEqual([
                  { oldBlock: null, newBlock: '0x1' },
                  { oldBlock: '0x1', newBlock: '0x0' },
                ]);
              },
            );
          });

          it('should not emit "sync" if the fetched block number is the same as the current block number', async () => {
            const setTimeoutRecorder = recordCallsToSetTimeout({
              numAutomaticCalls: 1,
            });

            await withPollingBlockTracker(
              {
                provider: {
                  stubs: [
                    {
                      methodName: 'eth_blockNumber',
                      result: '0x0',
                    },
                    {
                      methodName: 'eth_blockNumber',
                      result: '0x0',
                    },
                  ],
                },
                blockTracker: { usePastBlocks: true },
              },
              async ({ blockTracker }) => {
                const syncs: Sync[] = [];

                await new Promise<void>((resolve) => {
                  setTimeoutRecorder.onNumAutomaticCallsExhausted(resolve);

                  blockTracker[methodToAddListener]('sync', (sync: Sync) => {
                    syncs.push(sync);
                  });
                });

                expect(syncs).toStrictEqual([
                  { oldBlock: null, newBlock: '0x0' },
                ]);
              },
            );
          });
        });
      });

      describe('some other event', () => {
        it('should not start the block tracker', async () => {
          recordCallsToSetTimeout();

          await withPollingBlockTracker(({ blockTracker }) => {
            blockTracker[methodToAddListener]('somethingElse', EMPTY_FUNCTION);

            expect(blockTracker.isRunning()).toBe(false);
          });
        });

        it('should not update the current block number', async () => {
          recordCallsToSetTimeout();

          await withPollingBlockTracker(
            {
              provider: {
                stubs: [
                  {
                    methodName: 'eth_blockNumber',
                    result: '0x0',
                  },
                ],
              },
            },
            async ({ blockTracker }) => {
              blockTracker[methodToAddListener](
                'somethingElse',
                EMPTY_FUNCTION,
              );
              const currentBlockNumber = blockTracker.getCurrentBlock();
              expect(currentBlockNumber).toBeNull();
            },
          );
        });
      });
    });
  });

  METHODS_TO_REMOVE_LISTENER.forEach((methodToRemoveListener) => {
    describe(`${methodToRemoveListener}`, () => {
      describe('"latest"', () => {
        it('should stop the block tracker if the last instance of this event is removed', async () => {
          recordCallsToSetTimeout();

          await withPollingBlockTracker(async ({ blockTracker }) => {
            const listener1 = EMPTY_FUNCTION;
            const { promise: promiseForLatestBlock, resolve: listener2 } =
              buildDeferred();

            blockTracker.on('latest', listener1);
            blockTracker.on('latest', listener2);
            expect(blockTracker.isRunning()).toBe(true);

            await promiseForLatestBlock;

            blockTracker[methodToRemoveListener]('latest', listener1);
            blockTracker[methodToRemoveListener]('latest', listener2);
            expect(blockTracker.isRunning()).toBe(false);
          });
        });

        it('should clear the current block number some time after the last instance of this event is removed', async () => {
          const setTimeoutRecorder = recordCallsToSetTimeout();
          const blockTrackerOptions = {
            pollingInterval: 100,
            blockResetDuration: 200,
          };

          await withPollingBlockTracker(
            {
              provider: {
                stubs: [
                  {
                    methodName: 'eth_blockNumber',
                    result: '0x0',
                  },
                ],
              },
              blockTracker: blockTrackerOptions,
            },
            async ({ blockTracker }) => {
              const listener1 = EMPTY_FUNCTION;
              const { promise: promiseForLatestBlock, resolve: listener2 } =
                buildDeferred();

              blockTracker.on('latest', listener1);
              blockTracker.on('latest', listener2);
              await promiseForLatestBlock;
              const currentBlockNumber = blockTracker.getCurrentBlock();
              expect(currentBlockNumber).toBe('0x0');

              blockTracker[methodToRemoveListener]('latest', listener1);
              blockTracker[methodToRemoveListener]('latest', listener2);
              // When the block tracker stops, there may be two `setTimeout`s in
              // play: one to go to the next iteration of the block tracker
              // loop, another to expire the current block number cache. We
              // don't know which one has been added first, so we have to find
              // it.
              await setTimeoutRecorder.nextMatchingDuration(
                blockTrackerOptions.blockResetDuration,
              );
              expect(blockTracker.getCurrentBlock()).toBeNull();
            },
          );
        });

        it('should cancel polling timeout and prevent multiple synchronize loops', async () => {
          const setTimeoutRecorder = recordCallsToSetTimeout();

          const blockTrackerOptions = {
            pollingInterval: 100,
            blockResetDuration: 200,
          };

          await withPollingBlockTracker(
            {
              provider: {
                stubs: [
                  {
                    methodName: 'eth_blockNumber',
                    result: '0x0',
                  },
                  {
                    methodName: 'eth_blockNumber',
                    result: '0x1',
                  },
                  {
                    methodName: 'eth_blockNumber',
                    result: '0x2',
                  },
                ],
              },
              blockTracker: blockTrackerOptions,
            },
            async ({ blockTracker }) => {
              const listener = EMPTY_FUNCTION;

              for (let i = 0; i < 3; i++) {
                blockTracker.on('latest', listener);

                expect(blockTracker.isRunning()).toBe(true);

                await new Promise((resolve) => {
                  blockTracker.on('_waitingForNextIteration', resolve);
                });

                blockTracker[methodToRemoveListener]('latest', listener);

                expect(blockTracker.isRunning()).toBe(false);
              }

              expect(
                setTimeoutRecorder.findCallsMatchingDuration(
                  blockTrackerOptions.pollingInterval,
                ),
              ).toHaveLength(0);
            },
          );
        });
      });

      describe('"sync"', () => {
        it('should stop the block tracker if the last instance of this event is removed', async () => {
          recordCallsToSetTimeout();

          await withPollingBlockTracker(async ({ blockTracker }) => {
            const listener1 = EMPTY_FUNCTION;
            const { promise: promiseForLatestBlock, resolve: listener2 } =
              buildDeferred();

            blockTracker.on('sync', listener1);
            blockTracker.on('sync', listener2);
            expect(blockTracker.isRunning()).toBe(true);

            await promiseForLatestBlock;

            blockTracker[methodToRemoveListener]('sync', listener1);
            blockTracker[methodToRemoveListener]('sync', listener2);
            expect(blockTracker.isRunning()).toBe(false);
          });
        });

        it('should clear the current block number some time after the last instance of this event is removed', async () => {
          const setTimeoutRecorder = recordCallsToSetTimeout();
          const blockTrackerOptions = {
            pollingInterval: 100,
            blockResetDuration: 200,
          };

          await withPollingBlockTracker(
            {
              provider: {
                stubs: [
                  {
                    methodName: 'eth_blockNumber',
                    result: '0x0',
                  },
                ],
              },
              blockTracker: blockTrackerOptions,
            },
            async ({ blockTracker }) => {
              const listener1 = EMPTY_FUNCTION;
              const { promise: promiseForLatestBlock, resolve: listener2 } =
                buildDeferred();

              blockTracker.on('sync', listener1);
              blockTracker.on('sync', listener2);
              await promiseForLatestBlock;
              const currentBlockNumber = blockTracker.getCurrentBlock();
              expect(currentBlockNumber).toBe('0x0');

              blockTracker[methodToRemoveListener]('sync', listener1);
              blockTracker[methodToRemoveListener]('sync', listener2);
              // When the block tracker stops, there may be two `setTimeout`s in
              // play: one to go to the next iteration of the block tracker
              // loop, another to expire the current block number cache. We
              // don't know which one has been added first, so we have to find
              // it.
              await setTimeoutRecorder.nextMatchingDuration(
                blockTrackerOptions.blockResetDuration,
              );
              expect(blockTracker.getCurrentBlock()).toBeNull();
            },
          );
        });
      });

      describe('some other event', () => {
        it('should not stop the block tracker', async () => {
          recordCallsToSetTimeout();

          await withPollingBlockTracker(async ({ blockTracker }) => {
            const { promise: promiseForLatestBlock, resolve: listener1 } =
              buildDeferred();
            const listener2 = EMPTY_FUNCTION;

            blockTracker.on('latest', listener1);
            blockTracker.on('somethingElse', listener2);
            expect(blockTracker.isRunning()).toBe(true);

            await promiseForLatestBlock;

            blockTracker[methodToRemoveListener]('somethingElse', listener2);
            expect(blockTracker.isRunning()).toBe(true);
          });
        });
      });
    });
  });

  describe('once', () => {
    describe('"latest"', () => {
      it('should start and then stop the block tracker automatically', async () => {
        // We stub 2 calls because PollingBlockTracker#_synchronize will make a
        // call (to proceed to the next iteration) and BaseBlockTracker will
        // make a call (to reset the current block number when the tracker is
        // not running)
        recordCallsToSetTimeout({ numAutomaticCalls: 2 });

        await withPollingBlockTracker(async ({ blockTracker }) => {
          await new Promise((resolve) => {
            blockTracker.on('_ended', resolve);
            blockTracker.once('latest', EMPTY_FUNCTION);
          });

          expect(blockTracker.isRunning()).toBe(false);
        });
      });

      it('should not prevent Node from exiting when the poll loop is stopped while waiting for the next iteration', async () => {
        const setTimeoutRecorder = recordCallsToSetTimeout();
        const blockTrackerOptions = {
          pollingInterval: 100,
          blockResetDuration: 200,
          keepEventLoopActive: false,
        };

        await withPollingBlockTracker(
          {
            provider: {
              stubs: [
                {
                  methodName: 'eth_blockNumber',
                  result: '0x0',
                },
                {
                  methodName: 'eth_blockNumber',
                  result: '0x1',
                },
              ],
            },
            blockTracker: blockTrackerOptions,
          },
          async ({ blockTracker }) => {
            const { promise, resolve: listener } = buildDeferred();

            blockTracker.once('latest', listener);

            await promise;

            // Once the listener has fired the block tracker should stop,
            // meaning there should be no timeouts.
            expect(
              setTimeoutRecorder.findCallsMatchingDuration(
                blockTrackerOptions.pollingInterval,
              ),
            ).toHaveLength(0);
          },
        );
      });

      it('should set the current block number and then clear it some time afterward', async () => {
        const setTimeoutRecorder = recordCallsToSetTimeout();
        const blockTrackerOptions = {
          pollingInterval: 100,
          blockResetDuration: 200,
        };

        await withPollingBlockTracker(
          {
            provider: {
              stubs: [
                {
                  methodName: 'eth_blockNumber',
                  result: '0x0',
                },
              ],
            },
            blockTracker: blockTrackerOptions,
          },
          async ({ blockTracker }) => {
            await new Promise((resolve) => {
              blockTracker.once('latest', resolve);
            });
            expect(blockTracker.getCurrentBlock()).toBe('0x0');

            // When the block tracker stops, there may be two `setTimeout`s in
            // play: one to go to the next iteration of the block tracker
            // loop, another to expire the current block number cache. We don't
            // know which one has been added first, so we have to find it.
            await setTimeoutRecorder.nextMatchingDuration(
              blockTrackerOptions.blockResetDuration,
            );
            expect(blockTracker.getCurrentBlock()).toBeNull();
          },
        );
      });

      METHODS_TO_ADD_LISTENER.forEach((methodToAddListener) => {
        it(`should emit the "error" event (added via \`${methodToAddListener}\`) and should not throw if, while making the request for the latest block number, the provider throws`, async () => {
          const thrownError = new Error('boom');
          recordCallsToSetTimeout({ numAutomaticCalls: 1 });

          await withPollingBlockTracker(
            {
              provider: {
                stubs: [
                  {
                    methodName: 'eth_blockNumber',
                    implementation: () => {
                      throw thrownError;
                    },
                  },
                  {
                    methodName: 'eth_blockNumber',
                    result: '0x0',
                  },
                ],
              },
            },
            async ({ blockTracker }) => {
              const errorListener = jest.fn();
              blockTracker[methodToAddListener]('error', errorListener);

              const promiseForLatestBlock = new Promise((resolve) => {
                blockTracker.once('latest', resolve);
              });

              const latestBlock = await promiseForLatestBlock;
              expect(errorListener).toHaveBeenCalledWith(thrownError);
              expect(latestBlock).toBe('0x0');
            },
          );
        });

        it(`should emit the "error" event (added via \`${methodToAddListener}\`) and should not throw if, while making the request for the latest block number, the provider rejects with an error`, async () => {
          const thrownError = new Error('boom');
          recordCallsToSetTimeout({ numAutomaticCalls: 1 });

          await withPollingBlockTracker(
            {
              provider: {
                stubs: [
                  {
                    methodName: 'eth_blockNumber',
                    error: thrownError,
                  },
                  {
                    methodName: 'eth_blockNumber',
                    result: '0x0',
                  },
                ],
              },
            },
            async ({ blockTracker }) => {
              const errorListener = jest.fn();
              blockTracker[methodToAddListener]('error', errorListener);

              const promiseForLatestBlock = new Promise((resolve) => {
                blockTracker.once('latest', resolve);
              });

              const latestBlock = await promiseForLatestBlock;
              expect(errorListener).toHaveBeenCalledWith(thrownError);
              expect(latestBlock).toBe('0x0');
            },
          );
        });
      });

      it('should log an error if, while making a request for the latest block number, the provider throws and there is nothing listening to "error"', async () => {
        const thrownError = new Error('boom');
        recordCallsToSetTimeout({ numAutomaticCalls: 1 });

        await withPollingBlockTracker(
          {
            provider: {
              stubs: [
                {
                  methodName: 'eth_blockNumber',
                  implementation: () => {
                    throw thrownError;
                  },
                },
                {
                  methodName: 'eth_blockNumber',
                  result: '0x0',
                },
              ],
            },
          },
          async ({ blockTracker }) => {
            jest.spyOn(console, 'error').mockImplementation(EMPTY_FUNCTION);

            blockTracker.once('latest', EMPTY_FUNCTION);
            await new Promise((resolve) => {
              blockTracker.on('_waitingForNextIteration', resolve);
            });

            expect(console.error).toHaveBeenCalledWith(
              'Error updating latest block: boom',
            );
          },
        );
      });

      it('should log an error if, while making the request for the latest block number, the provider rejects with an error and there is nothing listening to "error"', async () => {
        const thrownError = new Error('boom');
        recordCallsToSetTimeout({ numAutomaticCalls: 1 });

        await withPollingBlockTracker(
          {
            provider: {
              stubs: [
                {
                  methodName: 'eth_blockNumber',
                  error: thrownError,
                },
                {
                  methodName: 'eth_blockNumber',
                  result: '0x0',
                },
              ],
            },
          },
          async ({ blockTracker }) => {
            jest.spyOn(console, 'error').mockImplementation(EMPTY_FUNCTION);

            blockTracker.once('latest', EMPTY_FUNCTION);
            await new Promise((resolve) => {
              blockTracker.on('_waitingForNextIteration', resolve);
            });

            expect(console.error).toHaveBeenCalledWith(
              'Error updating latest block: boom',
            );
          },
        );
      });
    });

    describe('"sync"', () => {
      it('should start and then stop the block tracker automatically', async () => {
        // We stub 2 calls because PollingBlockTracker#_synchronize will make a call
        // (to proceed to the next iteration) and BaseBlockTracker will make a call
        // (to reset the current block number when the tracker is not running)
        recordCallsToSetTimeout({ numAutomaticCalls: 2 });

        await withPollingBlockTracker(async ({ blockTracker }) => {
          await new Promise((resolve) => {
            blockTracker.on('_ended', resolve);
            blockTracker.once('sync', EMPTY_FUNCTION);
          });

          expect(blockTracker.isRunning()).toBe(false);
        });
      });

      it('should set the current block number and then clear it some time afterward', async () => {
        const setTimeoutRecorder = recordCallsToSetTimeout();
        const blockTrackerOptions = {
          pollingInterval: 100,
          blockResetDuration: 200,
        };

        await withPollingBlockTracker(
          {
            provider: {
              stubs: [
                {
                  methodName: 'eth_blockNumber',
                  result: '0x0',
                },
              ],
            },
            blockTracker: blockTrackerOptions,
          },
          async ({ blockTracker }) => {
            await new Promise((resolve) => {
              blockTracker.once('sync', resolve);
            });
            expect(blockTracker.getCurrentBlock()).toBe('0x0');

            // When the block tracker stops, there may be two `setTimeout`s in
            // play: one to go to the next iteration of the block tracker
            // loop, another to expire the current block number cache. We don't
            // know which one has been added first, so we have to find it.
            await setTimeoutRecorder.nextMatchingDuration(
              blockTrackerOptions.blockResetDuration,
            );
            expect(blockTracker.getCurrentBlock()).toBeNull();
          },
        );
      });

      METHODS_TO_ADD_LISTENER.forEach((methodToAddListener) => {
        it(`should emit the "error" event (added via \`${methodToAddListener}\`) and should not throw if, while making the request for the latest block number, the provider throws`, async () => {
          const thrownError = new Error('boom');
          recordCallsToSetTimeout({ numAutomaticCalls: 1 });

          await withPollingBlockTracker(
            {
              provider: {
                stubs: [
                  {
                    methodName: 'eth_blockNumber',
                    implementation: () => {
                      throw thrownError;
                    },
                  },
                  {
                    methodName: 'eth_blockNumber',
                    result: '0x0',
                  },
                ],
              },
            },
            async ({ blockTracker }) => {
              const errorListener = jest.fn();
              blockTracker[methodToAddListener]('error', errorListener);

              const promiseForSync = new Promise((resolve) => {
                blockTracker.once('sync', resolve);
              });

              const sync = await promiseForSync;
              expect(errorListener).toHaveBeenCalledWith(thrownError);
              expect(sync).toStrictEqual({ oldBlock: null, newBlock: '0x0' });
            },
          );
        });

        it(`should emit the "error" event (added via \`${methodToAddListener}\`) and should not throw if, while making the request for the latest block number, the provider rejects with an error`, async () => {
          const thrownError = new Error('boom');
          recordCallsToSetTimeout({ numAutomaticCalls: 1 });

          await withPollingBlockTracker(
            {
              provider: {
                stubs: [
                  {
                    methodName: 'eth_blockNumber',
                    error: thrownError,
                  },
                  {
                    methodName: 'eth_blockNumber',
                    result: '0x0',
                  },
                ],
              },
            },
            async ({ blockTracker }) => {
              const errorListener = jest.fn();
              blockTracker[methodToAddListener]('error', errorListener);

              const promiseForSync = new Promise((resolve) => {
                blockTracker.once('sync', resolve);
              });

              const sync = await promiseForSync;
              expect(errorListener).toHaveBeenCalledWith(thrownError);
              expect(sync).toStrictEqual({ oldBlock: null, newBlock: '0x0' });
            },
          );
        });
      });

      it('should log an error if, while making a request for the latest block number, the provider throws and there is nothing listening to "error"', async () => {
        const thrownError = new Error('boom');
        recordCallsToSetTimeout({ numAutomaticCalls: 1 });

        await withPollingBlockTracker(
          {
            provider: {
              stubs: [
                {
                  methodName: 'eth_blockNumber',
                  implementation: () => {
                    throw thrownError;
                  },
                },
                {
                  methodName: 'eth_blockNumber',
                  result: '0x0',
                },
              ],
            },
          },
          async ({ blockTracker }) => {
            jest.spyOn(console, 'error').mockImplementation(EMPTY_FUNCTION);

            blockTracker.once('sync', EMPTY_FUNCTION);
            await new Promise((resolve) => {
              blockTracker.on('_waitingForNextIteration', resolve);
            });

            expect(console.error).toHaveBeenCalledWith(
              'Error updating latest block: boom',
            );
          },
        );
      });

      it('should log an error if, while making the request for the latest block number, the provider rejects with an error and there is nothing listening to "error"', async () => {
        const thrownError = new Error('boom');
        recordCallsToSetTimeout({ numAutomaticCalls: 1 });

        await withPollingBlockTracker(
          {
            provider: {
              stubs: [
                {
                  methodName: 'eth_blockNumber',
                  error: thrownError,
                },
                {
                  methodName: 'eth_blockNumber',
                  result: '0x0',
                },
              ],
            },
          },
          async ({ blockTracker }) => {
            jest.spyOn(console, 'error').mockImplementation(EMPTY_FUNCTION);

            blockTracker.once('sync', EMPTY_FUNCTION);
            await new Promise((resolve) => {
              blockTracker.on('_waitingForNextIteration', resolve);
            });

            expect(console.error).toHaveBeenCalledWith(
              'Error updating latest block: boom',
            );
          },
        );
      });
    });

    describe('some other event', () => {
      it('should never start the block tracker', async () => {
        // We stub 2 calls because PollingBlockTracker#_synchronize will make a call
        // (to proceed to the next iteration) and BaseBlockTracker will make a call
        // (to reset the current block number when the tracker is not running)
        recordCallsToSetTimeout({ numAutomaticCalls: 2 });

        await withPollingBlockTracker(async ({ blockTracker }) => {
          const listener = jest.fn();
          blockTracker.on('_ended', listener);
          blockTracker.once('somethingElse', EMPTY_FUNCTION);

          expect(listener).not.toHaveBeenCalled();
        });
      });

      it('should never set the current block number', async () => {
        recordCallsToSetTimeout({ numAutomaticCalls: 1 });

        await withPollingBlockTracker(
          {
            provider: {
              stubs: [
                {
                  methodName: 'eth_blockNumber',
                  result: '0x0',
                },
              ],
            },
          },
          async ({ blockTracker }) => {
            blockTracker.once('somethingElse', EMPTY_FUNCTION);
            expect(blockTracker.getCurrentBlock()).toBeNull();
          },
        );
      });
    });
  });

  describe('removeAllListeners', () => {
    it('should stop the block tracker if any "latest" and "sync" events were added previously', async () => {
      recordCallsToSetTimeout();

      await withPollingBlockTracker(async ({ blockTracker }) => {
        blockTracker.on('latest', EMPTY_FUNCTION);
        await new Promise((resolve) => {
          blockTracker.on('sync', resolve);
        });
        expect(blockTracker.isRunning()).toBe(true);

        blockTracker.removeAllListeners();
        expect(blockTracker.isRunning()).toBe(false);
      });
    });

    it('should clear the current block number some time after all "latest" and "sync" events are removed', async () => {
      const setTimeoutRecorder = recordCallsToSetTimeout();
      const blockTrackerOptions = {
        pollingInterval: 100,
        blockResetDuration: 200,
      };

      await withPollingBlockTracker(
        {
          provider: {
            stubs: [
              {
                methodName: 'eth_blockNumber',
                result: '0x0',
              },
            ],
          },
          blockTracker: blockTrackerOptions,
        },
        async ({ blockTracker }) => {
          blockTracker.on('latest', EMPTY_FUNCTION);
          await new Promise((resolve) => {
            blockTracker.on('sync', resolve);
          });
          expect(blockTracker.getCurrentBlock()).toBe('0x0');

          blockTracker.removeAllListeners();
          // When the block tracker stops, there may be two `setTimeout`s in
          // play: one to go to the next iteration of the block tracker
          // loop, another to expire the current block number cache. We don't
          // know which one has been added first, so we have to find it.
          await setTimeoutRecorder.nextMatchingDuration(
            blockTrackerOptions.blockResetDuration,
          );
          expect(blockTracker.getCurrentBlock()).toBeNull();
        },
      );
    });

    it('should stop the block tracker when all previously added "latest" and "sync" events are removed specifically', async () => {
      recordCallsToSetTimeout();

      await withPollingBlockTracker(async ({ blockTracker }) => {
        await new Promise<void>((resolve) => {
          blockTracker.on('latest', EMPTY_FUNCTION);
          blockTracker.on('sync', resolve);
        });
        expect(blockTracker.isRunning()).toBe(true);

        blockTracker.removeAllListeners('latest');
        expect(blockTracker.isRunning()).toBe(true);

        blockTracker.removeAllListeners('sync');
        expect(blockTracker.isRunning()).toBe(false);
      });
    });

    it('should clear the current block number some time after all "latest" and "sync" events are removed specifically', async () => {
      const setTimeoutRecorder = recordCallsToSetTimeout();
      const blockTrackerOptions = {
        pollingInterval: 100,
        blockResetDuration: 200,
      };

      await withPollingBlockTracker(
        {
          provider: {
            stubs: [
              {
                methodName: 'eth_blockNumber',
                result: '0x0',
              },
            ],
          },
          blockTracker: blockTrackerOptions,
        },
        async ({ blockTracker }) => {
          blockTracker.on('latest', EMPTY_FUNCTION);
          await new Promise((resolve) => {
            blockTracker.on('sync', resolve);
          });
          expect(blockTracker.getCurrentBlock()).toBe('0x0');

          blockTracker.removeAllListeners('latest');
          blockTracker.removeAllListeners('sync');
          // When the block tracker stops, there may be two `setTimeout`s in
          // play: one to go to the next iteration of the block tracker
          // loop, another to expire the current block number cache. We don't
          // know which one has been added first, so we have to find it.
          await setTimeoutRecorder.nextMatchingDuration(
            blockTrackerOptions.blockResetDuration,
          );
          expect(blockTracker.getCurrentBlock()).toBeNull();
        },
      );
    });
  });
});<|MERGE_RESOLUTION|>--- conflicted
+++ resolved
@@ -257,6 +257,7 @@
 
         describe('if an error occurs while fetching the latest block number', () => {
           it('throws the error that the other call throws', async () => {
+            const thrownError = new Error('boom');
             recordCallsToSetTimeout();
 
             await withPollingBlockTracker(
@@ -265,7 +266,7 @@
                   stubs: [
                     {
                       methodName: 'eth_blockNumber',
-                      error: new Error('fail'),
+                      error: thrownError,
                     },
                   ],
                 },
@@ -273,8 +274,8 @@
               async ({ blockTracker }) => {
                 const promise1 = blockTracker.getLatestBlock();
                 const promise2 = blockTracker.getLatestBlock();
-                await expect(promise1).rejects.toThrow('fail');
-                await expect(promise2).rejects.toThrow('fail');
+                await expect(promise1).rejects.toThrow(thrownError);
+                await expect(promise2).rejects.toThrow(thrownError);
               },
             );
           });
@@ -319,7 +320,6 @@
       });
     });
 
-<<<<<<< HEAD
     describe('when the block tracker is already started', () => {
       METHODS_TO_ADD_LISTENER.forEach((methodToAddListener) => {
         it('should return a promise that rejects if the request for the block number fails and the block tracker is then stopped', async () => {
@@ -338,37 +338,9 @@
             },
             async ({ blockTracker }) => {
               blockTracker[methodToAddListener]('latest', EMPTY_FUNCTION);
-=======
-    METHODS_TO_ADD_LISTENER.forEach((methodToAddListener) => {
-      it(`should emit the "error" event (added via \`${methodToAddListener}\`) and should not throw if, while making the request for the latest block number, the provider throws`, async () => {
-        const thrownError = new Error('boom');
-        recordCallsToSetTimeout({ numAutomaticCalls: 1 });
-
-        await withPollingBlockTracker(
-          {
-            provider: {
-              stubs: [
-                {
-                  methodName: 'eth_blockNumber',
-                  implementation: () => {
-                    throw thrownError;
-                  },
-                },
-                {
-                  methodName: 'eth_blockNumber',
-                  result: '0x0',
-                },
-              ],
-            },
-          },
-          async ({ blockTracker }) => {
-            const errorListener = jest.fn();
-            blockTracker[methodToAddListener]('error', errorListener);
->>>>>>> 36c89289
 
               const latestBlockPromise = blockTracker.getLatestBlock();
 
-<<<<<<< HEAD
               expect(blockTracker.isRunning()).toBe(true);
               await blockTracker.destroy();
               await expect(latestBlockPromise).rejects.toThrow(
@@ -414,7 +386,8 @@
           );
         });
 
-        it(`should emit the "error" event (added via \`${methodToAddListener}\`) and should not throw if, while making the request for the latest block number, the provider throws an Error`, async () => {
+        it(`should emit the "error" event (added via \`${methodToAddListener}\`) and should not throw if, while making the request for the latest block number, the provider throws`, async () => {
+          const thrownError = new Error('boom');
           recordCallsToSetTimeout({ numAutomaticCalls: 1 });
 
           await withPollingBlockTracker(
@@ -424,7 +397,7 @@
                   {
                     methodName: 'eth_blockNumber',
                     implementation: () => {
-                      throw new Error('boom');
+                      throw thrownError;
                     },
                   },
                   {
@@ -435,24 +408,20 @@
               },
             },
             async ({ blockTracker }) => {
-              blockTracker[methodToAddListener]('latest', EMPTY_FUNCTION);
-              const promiseForCaughtError = new Promise<any>((resolve) => {
-                blockTracker[methodToAddListener]('error', resolve);
-              });
+              const errorListener = jest.fn();
+              blockTracker[methodToAddListener]('error', errorListener);
 
               const promiseForLatestBlock = blockTracker.getLatestBlock();
 
-              const caughtError = await promiseForCaughtError;
-              expect(caughtError.message).toMatch(
-                /^PollingBlockTracker - encountered an error while attempting to update latest block:\nError: boom\n/u,
-              );
               const latestBlock = await promiseForLatestBlock;
+              expect(errorListener).toHaveBeenCalledWith(thrownError);
               expect(latestBlock).toBe('0x0');
             },
           );
         });
 
-        it(`should emit the "error" event (added via \`${methodToAddListener}\`) and should not throw if, while making the request for the latest block number, the provider throws a string`, async () => {
+        it(`should emit the "error" event (added via \`${methodToAddListener}\`) and should not throw if, while making the request for the latest block number, the provider rejects with an error`, async () => {
+          const thrownError = new Error('boom');
           recordCallsToSetTimeout({ numAutomaticCalls: 1 });
 
           await withPollingBlockTracker(
@@ -461,161 +430,40 @@
                 stubs: [
                   {
                     methodName: 'eth_blockNumber',
+                    error: thrownError,
+                  },
+                  {
+                    methodName: 'eth_blockNumber',
+                    result: '0x0',
+                  },
+                ],
+              },
+            },
+            async ({ blockTracker }) => {
+              const errorListener = jest.fn();
+              blockTracker[methodToAddListener]('error', errorListener);
+
+              const promiseForLatestBlock = blockTracker.getLatestBlock();
+
+              const latestBlock = await promiseForLatestBlock;
+              expect(errorListener).toHaveBeenCalledWith(thrownError);
+              expect(latestBlock).toBe('0x0');
+            },
+          );
+        });
+
+        it('should log an error if, while making a request for the latest block number, the provider throws and there is nothing listening to "error"', async () => {
+          const thrownError = new Error('boom');
+          recordCallsToSetTimeout({ numAutomaticCalls: 1 });
+
+          await withPollingBlockTracker(
+            {
+              provider: {
+                stubs: [
+                  {
+                    methodName: 'eth_blockNumber',
                     implementation: () => {
-                      throw 'boom';
-                    },
-                  },
-                  {
-                    methodName: 'eth_blockNumber',
-                    result: '0x0',
-                  },
-                ],
-=======
-            const latestBlock = await promiseForLatestBlock;
-            expect(errorListener).toHaveBeenCalledWith(thrownError);
-            expect(latestBlock).toBe('0x0');
-          },
-        );
-      });
-
-      it(`should emit the "error" event (added via \`${methodToAddListener}\`) and should not throw if, while making the request for the latest block number, the provider rejects with an error`, async () => {
-        const thrownError = new Error('boom');
-        recordCallsToSetTimeout({ numAutomaticCalls: 1 });
-
-        await withPollingBlockTracker(
-          {
-            provider: {
-              stubs: [
-                {
-                  methodName: 'eth_blockNumber',
-                  error: thrownError,
-                },
-                {
-                  methodName: 'eth_blockNumber',
-                  result: '0x0',
-                },
-              ],
-            },
-          },
-          async ({ blockTracker }) => {
-            const errorListener = jest.fn();
-            blockTracker[methodToAddListener]('error', errorListener);
-
-            const promiseForLatestBlock = blockTracker.getLatestBlock();
-
-            const latestBlock = await promiseForLatestBlock;
-            expect(errorListener).toHaveBeenCalledWith(thrownError);
-            expect(latestBlock).toBe('0x0');
-          },
-        );
-      });
-    });
-
-    it('should log an error if, while making a request for the latest block number, the provider throws and there is nothing listening to "error"', async () => {
-      const thrownError = new Error('boom');
-      recordCallsToSetTimeout({ numAutomaticCalls: 1 });
-
-      await withPollingBlockTracker(
-        {
-          provider: {
-            stubs: [
-              {
-                methodName: 'eth_blockNumber',
-                implementation: () => {
-                  throw thrownError;
-                },
->>>>>>> 36c89289
-              },
-            },
-            async ({ blockTracker }) => {
-              blockTracker[methodToAddListener]('latest', EMPTY_FUNCTION);
-              const promiseForCaughtError = new Promise<any>((resolve) => {
-                blockTracker[methodToAddListener]('error', resolve);
-              });
-
-              const promiseForLatestBlock = blockTracker.getLatestBlock();
-
-<<<<<<< HEAD
-              const caughtError = await promiseForCaughtError;
-              expect(caughtError.message).toMatch(
-                /^PollingBlockTracker - encountered an error while attempting to update latest block:\nboom/u,
-              );
-              const latestBlock = await promiseForLatestBlock;
-              expect(latestBlock).toBe('0x0');
-            },
-=======
-          expect(console.error).toHaveBeenCalledWith(
-            'Error updating latest block: boom',
->>>>>>> 36c89289
-          );
-        });
-
-<<<<<<< HEAD
-        it(`should emit the "error" event (added via \`${methodToAddListener}\`) and should not throw if, while making the request for the latest block number, the provider rejects with an error`, async () => {
-          recordCallsToSetTimeout({ numAutomaticCalls: 1 });
-
-          await withPollingBlockTracker(
-            {
-              provider: {
-                stubs: [
-                  {
-                    methodName: 'eth_blockNumber',
-                    error: new Error('boom'),
-                  },
-                  {
-                    methodName: 'eth_blockNumber',
-                    result: '0x0',
-                  },
-                ],
-=======
-    it('should log an error if, while requesting the latest block number, the provider rejects and there is nothing listening to "error"', async () => {
-      const thrownError = new Error('boom');
-      recordCallsToSetTimeout({ numAutomaticCalls: 1 });
-
-      await withPollingBlockTracker(
-        {
-          provider: {
-            stubs: [
-              {
-                methodName: 'eth_blockNumber',
-                error: thrownError,
->>>>>>> 36c89289
-              },
-            },
-            async ({ blockTracker }) => {
-              blockTracker[methodToAddListener]('latest', EMPTY_FUNCTION);
-              const promiseForCaughtError = new Promise<any>((resolve) => {
-                blockTracker[methodToAddListener]('error', resolve);
-              });
-
-              const promiseForLatestBlock = blockTracker.getLatestBlock();
-
-<<<<<<< HEAD
-              const caughtError = await promiseForCaughtError;
-              expect(caughtError.message).toMatch(
-                /^PollingBlockTracker - encountered an error while attempting to update latest block:\nError: boom/u,
-              );
-              const latestBlock = await promiseForLatestBlock;
-              expect(latestBlock).toBe('0x0');
-            },
-=======
-          expect(console.error).toHaveBeenCalledWith(
-            'Error updating latest block: boom',
->>>>>>> 36c89289
-          );
-        });
-
-        it('should log an error if, while making a request for the latest block number, the provider throws an Error and there is nothing listening to "error"', async () => {
-          recordCallsToSetTimeout({ numAutomaticCalls: 1 });
-
-          await withPollingBlockTracker(
-            {
-              provider: {
-                stubs: [
-                  {
-                    methodName: 'eth_blockNumber',
-                    implementation: () => {
-                      throw new Error('boom');
+                      throw thrownError;
                     },
                   },
                 ],
@@ -631,17 +479,14 @@
               });
 
               expect(console.error).toHaveBeenCalledWith(
-                expect.objectContaining({
-                  message: expect.stringMatching(
-                    /^PollingBlockTracker - encountered an error while attempting to update latest block:\nError: boom/u,
-                  ),
-                }),
+                'Error updating latest block: boom',
               );
             },
           );
         });
 
-        it('should log an error the request for the latest block number throws a string and there is nothing listening to "error"', async () => {
+        it('should log an error if, while requesting the latest block number, the provider rejects and there is nothing listening to "error"', async () => {
+          const thrownError = new Error('boom');
           recordCallsToSetTimeout({ numAutomaticCalls: 1 });
 
           await withPollingBlockTracker(
@@ -650,9 +495,7 @@
                 stubs: [
                   {
                     methodName: 'eth_blockNumber',
-                    implementation: () => {
-                      throw 'boom';
-                    },
+                    error: thrownError,
                   },
                 ],
               },
@@ -667,45 +510,7 @@
               });
 
               expect(console.error).toHaveBeenCalledWith(
-                expect.objectContaining({
-                  message: expect.stringMatching(
-                    /^PollingBlockTracker - encountered an error while attempting to update latest block:\nboom/u,
-                  ),
-                }),
-              );
-            },
-          );
-        });
-
-        it('should log an error if, while requesting the latest block number, the provider rejects with an error and there is nothing listening to "error"', async () => {
-          recordCallsToSetTimeout({ numAutomaticCalls: 1 });
-
-          await withPollingBlockTracker(
-            {
-              provider: {
-                stubs: [
-                  {
-                    methodName: 'eth_blockNumber',
-                    error: new Error('boom'),
-                  },
-                ],
-              },
-            },
-            async ({ blockTracker }) => {
-              blockTracker[methodToAddListener]('latest', EMPTY_FUNCTION);
-              jest.spyOn(console, 'error').mockImplementation(EMPTY_FUNCTION);
-
-              blockTracker.getLatestBlock();
-              await new Promise((resolve) => {
-                blockTracker.on('_waitingForNextIteration', resolve);
-              });
-
-              expect(console.error).toHaveBeenCalledWith(
-                expect.objectContaining({
-                  message: expect.stringMatching(
-                    /^PollingBlockTracker - encountered an error while attempting to update latest block:\nError: boom/u,
-                  ),
-                }),
+                'Error updating latest block: boom',
               );
             },
           );
@@ -811,6 +616,7 @@
 
             describe('if an error occurs while fetching the latest block number on the next poll iteration', () => {
               it('throws an error', async () => {
+                const thrownError = new Error('boom');
                 const setTimeoutRecorder = recordCallsToSetTimeout();
                 const blockTrackerOptions = {
                   pollingInterval: 100,
@@ -823,7 +629,7 @@
                       stubs: [
                         {
                           methodName: 'eth_blockNumber',
-                          error: new Error('fail'),
+                          error: thrownError,
                         },
                       ],
                     },
@@ -837,13 +643,14 @@
                       blockTrackerOptions.pollingInterval,
                     );
                     await expect(blockTracker.getLatestBlock()).rejects.toThrow(
-                      'fail',
+                      'Error updating latest block: boom',
                     );
                   },
                 );
               });
 
               it('emits "error" if anything is listening to "error"', async () => {
+                const thrownError = new Error('boom');
                 recordCallsToSetTimeout();
 
                 await withPollingBlockTracker(
@@ -852,7 +659,7 @@
                       stubs: [
                         {
                           methodName: 'eth_blockNumber',
-                          error: new Error('fail'),
+                          error: thrownError,
                         },
                       ],
                     },
@@ -862,18 +669,15 @@
                     blockTracker.on('error', errorListener);
                     blockTracker.on('latest', EMPTY_FUNCTION);
                     await expect(blockTracker.getLatestBlock()).rejects.toThrow(
-                      'fail',
+                      'boom',
                     );
-                    expect(errorListener).toHaveBeenCalledWith(
-                      expect.objectContaining({
-                        message: expect.stringContaining('fail'),
-                      }),
-                    );
+                    expect(errorListener).toHaveBeenCalledWith(thrownError);
                   },
                 );
               });
 
               it('logs an error if nothing is listening to "error"', async () => {
+                const thrownError = new Error('boom');
                 recordCallsToSetTimeout();
 
                 await withPollingBlockTracker(
@@ -882,7 +686,7 @@
                       stubs: [
                         {
                           methodName: 'eth_blockNumber',
-                          error: new Error('fail'),
+                          error: thrownError,
                         },
                       ],
                     },
@@ -893,18 +697,17 @@
                       .mockImplementation(EMPTY_FUNCTION);
                     blockTracker.on('latest', EMPTY_FUNCTION);
                     await expect(blockTracker.getLatestBlock()).rejects.toThrow(
-                      'fail',
+                      'boom',
                     );
                     expect(console.error).toHaveBeenCalledWith(
-                      expect.objectContaining({
-                        message: expect.stringContaining('fail'),
-                      }),
+                      'Error updating latest block: boom',
                     );
                   },
                 );
               });
 
               it('does not stop the block tracker once complete', async () => {
+                const thrownError = new Error('boom');
                 recordCallsToSetTimeout();
 
                 await withPollingBlockTracker(
@@ -913,7 +716,7 @@
                       stubs: [
                         {
                           methodName: 'eth_blockNumber',
-                          error: new Error('fail'),
+                          error: thrownError,
                         },
                       ],
                     },
@@ -962,6 +765,7 @@
 
           describe('if an error occurs while fetching the latest block number on the next poll iteration', () => {
             it('throws the error that the other call throws', async () => {
+              const thrownError = new Error('boom');
               recordCallsToSetTimeout();
 
               await withPollingBlockTracker(
@@ -970,7 +774,7 @@
                     stubs: [
                       {
                         methodName: 'eth_blockNumber',
-                        error: new Error('fail'),
+                        error: thrownError,
                       },
                     ],
                   },
@@ -979,13 +783,14 @@
                   blockTracker.on('latest', EMPTY_FUNCTION);
                   const promise1 = blockTracker.getLatestBlock();
                   const promise2 = blockTracker.getLatestBlock();
-                  await expect(promise1).rejects.toThrow('fail');
-                  await expect(promise2).rejects.toThrow('fail');
+                  await expect(promise1).rejects.toThrow(thrownError);
+                  await expect(promise2).rejects.toThrow(thrownError);
                 },
               );
             });
 
             it('emits "error" only once if anything is listening to "error"', async () => {
+              const thrownError = new Error('boom');
               recordCallsToSetTimeout();
 
               await withPollingBlockTracker(
@@ -994,7 +799,7 @@
                     stubs: [
                       {
                         methodName: 'eth_blockNumber',
-                        error: new Error('fail'),
+                        error: thrownError,
                       },
                     ],
                   },
@@ -1012,6 +817,7 @@
             });
 
             it('logs an error only once if nothing is listening to "error"', async () => {
+              const thrownError = new Error('boom');
               recordCallsToSetTimeout();
 
               await withPollingBlockTracker(
@@ -1020,7 +826,7 @@
                     stubs: [
                       {
                         methodName: 'eth_blockNumber',
-                        error: new Error('fail'),
+                        error: thrownError,
                       },
                     ],
                   },
