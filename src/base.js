--- conflicted
+++ resolved
@@ -1,10 +1,6 @@
-<<<<<<< HEAD
 const EthQuery = require('eth-query')
 const pify = require('pify')
 const SafeEventEmitter = require('safe-event-emitter')
-=======
-const EventEmitter = require('events')
->>>>>>> 666a5566
 
 const sec = 1000
 
